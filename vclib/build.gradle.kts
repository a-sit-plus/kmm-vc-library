--- conflicted
+++ resolved
@@ -14,7 +14,6 @@
 group = "at.asitplus.wallet"
 version = artifactVersion
 
-<<<<<<< HEAD
 
 val iosDisabled: String? by extra
 
@@ -28,17 +27,7 @@
     }
     sourceSets {
 
-        commonMain {
-=======
-kotlin {
-    jvm()
-    iosArm64()
-    iosSimulatorArm64()
-    iosX64()
-    sourceSets {
-
          commonMain  {
->>>>>>> cd329850
             dependencies {
                 commonImplementationDependencies()
                 api("at.asitplus.crypto:datatypes-cose:${VcLibVersions.kmpcrypto}")
@@ -51,22 +40,13 @@
             }
         }
 
-<<<<<<< HEAD
-//        iosSimulatorArm64Main { dependsOn(iosMain) }
-        jvmMain {
-=======
 
          jvmMain {
->>>>>>> cd329850
             dependencies {
                 implementation(bouncycastle("bcpkix"))
             }
         }
-<<<<<<< HEAD
-        jvmTest {
-=======
          jvmTest  {
->>>>>>> cd329850
             dependencies {
                 implementation("com.nimbusds:nimbus-jose-jwt:${VcLibVersions.Jvm.`jose-jwt`}")
                 implementation("org.json:json:${VcLibVersions.Jvm.json}")
@@ -74,9 +54,8 @@
         }
     }
 }
+
 if (iosDisabled != "true") exportIosFramework("VcLibKmm", *commonIosExports())
-
-exportIosFramework("VcLibKmm", *commonIosExports())
 
 val javadocJar = setupDokka(baseUrl = "https://github.com/a-sit-plus/kmm-vc-library/tree/main/", multiModuleDoc = true)
 
