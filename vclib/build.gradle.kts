import at.asitplus.gradle.*

plugins {
    kotlin("multiplatform")
    kotlin("plugin.serialization")

    id("at.asitplus.gradle.vclib-conventions")
    id("org.jetbrains.dokka")
    id("signing")
}

/* required for maven publication */
val artifactVersion: String by extra
group = "at.asitplus.wallet"
version = artifactVersion

<<<<<<< HEAD
=======
val dokkaOutputDir = "$buildDir/dokka"

tasks.dokkaHtmlPartial {

    dependsOn(":vclib:transformIosMainCInteropDependenciesMetadataForIde")
    dokkaSourceSets {
        configureEach {
            sourceLink {
                localDirectory.set(file("src/$name/kotlin"))
                remoteUrl.set(
                    uri("https://github.com/a-sit-plus/kmm-vc-library/tree/main/${project.name}/src/$name/kotlin").toURL()
                )
                // Suffix which is used to append the line number to the URL. Use #L for GitHub
                remoteLineSuffix.set("#L")
            }
        }
    }
}

tasks.dokkaHtml {
    dependsOn("transformIosMainCInteropDependenciesMetadataForIde") //wor around bug
    outputDirectory.set(file(dokkaOutputDir))
}

val deleteDokkaOutputDir by tasks.register<Delete>("deleteDokkaOutputDirectory") {
    delete(dokkaOutputDir)
}
val javadocJar = tasks.register<Jar>("javadocJar") {
    dependsOn(deleteDokkaOutputDir, tasks.dokkaHtml)
    archiveClassifier.set("javadoc")
    from(dokkaOutputDir)
}

val signingTasks: TaskCollection<Sign> = tasks.withType<Sign>()
tasks.withType<PublishToMavenRepository>().configureEach {
    mustRunAfter(signingTasks)
}

>>>>>>> 52e9833e
exportIosFramework("VcLibKmm", *commonIosExports())
kotlin {


    sourceSets {

        val commonMain by getting {
            dependencies {
                commonImplementationDependencies()
                api(datetime())
                api(serialization("cbor"))
                api("at.asitplus:kmmresult:${VcLibVersions.resultlib}")
                api("io.matthewnelson.kotlin-components:encoding-base16:${VcLibVersions.encoding}")
                api("io.matthewnelson.kotlin-components:encoding-base64:${VcLibVersions.encoding}")
            }
        }


        val commonTest by getting

        val iosMain by getting
        val iosSimulatorArm64Main by getting { dependsOn(iosMain) }
        val jvmMain by getting {
            dependencies {
                implementation(bouncycastle("bcpkix"))
            }
        }
        val jvmTest by getting {
            dependencies {
                implementation("com.nimbusds:nimbus-jose-jwt:${VcLibVersions.Jvm.`jose-jwt`}")
                implementation("org.json:json:${VcLibVersions.Jvm.json}")
            }
        }
    }
}

val javadocJar = setupDokka(baseUrl = "https://github.com/a-sit-plus/kmm-vc-library/tree/main/", multiModuleDoc = true)

publishing {
    publications {
        withType<MavenPublication> {
            artifact(javadocJar)
            pom {
                name.set("KmmVcLib")
                description.set("Kotlin Multiplatform library implementing the W3C VC Data Model")
                url.set("https://github.com/a-sit-plus/kmm-vc-library")
                licenses {
                    license {
                        name.set("The Apache License, Version 2.0")
                        url.set("http://www.apache.org/licenses/LICENSE-2.0.txt")
                    }
                }
                developers {
                    developer {
                        id.set("JesusMcCloud")
                        name.set("Bernd Prünster")
                        email.set("bernd.pruenster@a-sit.at")
                    }
                    developer {
                        id.set("nodh")
                        name.set("Christian Kollmann")
                        email.set("christian.kollmann@a-sit.at")
                    }
                }
                scm {
                    connection.set("scm:git:git@github.com:a-sit-plus/kmm-vc-library.git")
                    developerConnection.set("scm:git:git@github.com:a-sit-plus/kmm-vc-library.git")
                    url.set("https://github.com/a-sit-plus/kmm-vc-library")
                }
            }
        }
    }
    repositories {
        mavenLocal {
            signing.isRequired = false
        }
        maven {
            url = uri(layout.projectDirectory.dir("..").dir("repo"))
            name = "local"
            signing.isRequired = false
        }
    }
}

signing {
    val signingKeyId: String? by project
    val signingKey: String? by project
    val signingPassword: String? by project
    useInMemoryPgpKeys(signingKeyId, signingKey, signingPassword)
    sign(publishing.publications)
}
<|MERGE_RESOLUTION|>--- conflicted
+++ resolved
@@ -14,50 +14,8 @@
 group = "at.asitplus.wallet"
 version = artifactVersion
 
-<<<<<<< HEAD
-=======
-val dokkaOutputDir = "$buildDir/dokka"
-
-tasks.dokkaHtmlPartial {
-
-    dependsOn(":vclib:transformIosMainCInteropDependenciesMetadataForIde")
-    dokkaSourceSets {
-        configureEach {
-            sourceLink {
-                localDirectory.set(file("src/$name/kotlin"))
-                remoteUrl.set(
-                    uri("https://github.com/a-sit-plus/kmm-vc-library/tree/main/${project.name}/src/$name/kotlin").toURL()
-                )
-                // Suffix which is used to append the line number to the URL. Use #L for GitHub
-                remoteLineSuffix.set("#L")
-            }
-        }
-    }
-}
-
-tasks.dokkaHtml {
-    dependsOn("transformIosMainCInteropDependenciesMetadataForIde") //wor around bug
-    outputDirectory.set(file(dokkaOutputDir))
-}
-
-val deleteDokkaOutputDir by tasks.register<Delete>("deleteDokkaOutputDirectory") {
-    delete(dokkaOutputDir)
-}
-val javadocJar = tasks.register<Jar>("javadocJar") {
-    dependsOn(deleteDokkaOutputDir, tasks.dokkaHtml)
-    archiveClassifier.set("javadoc")
-    from(dokkaOutputDir)
-}
-
-val signingTasks: TaskCollection<Sign> = tasks.withType<Sign>()
-tasks.withType<PublishToMavenRepository>().configureEach {
-    mustRunAfter(signingTasks)
-}
-
->>>>>>> 52e9833e
 exportIosFramework("VcLibKmm", *commonIosExports())
 kotlin {
-
 
     sourceSets {
 
@@ -71,7 +29,6 @@
                 api("io.matthewnelson.kotlin-components:encoding-base64:${VcLibVersions.encoding}")
             }
         }
-
 
         val commonTest by getting
 
