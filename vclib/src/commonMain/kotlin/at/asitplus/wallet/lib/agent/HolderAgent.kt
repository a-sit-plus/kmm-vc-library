--- conflicted
+++ resolved
@@ -1,33 +1,16 @@
 package at.asitplus.wallet.lib.agent
 
-import at.asitplus.KmmResult.Companion.wrap
 import at.asitplus.crypto.datatypes.cose.CoseAlgorithm
 import at.asitplus.crypto.datatypes.cose.CoseHeader
 import at.asitplus.crypto.datatypes.cose.CoseKey
 import at.asitplus.crypto.datatypes.cose.toCoseKey
-import at.asitplus.crypto.datatypes.jws.JwsContentTypeConstants
 import at.asitplus.crypto.datatypes.pki.X509Certificate
 import at.asitplus.wallet.lib.cbor.CoseService
 import at.asitplus.wallet.lib.cbor.DefaultCoseService
-import at.asitplus.wallet.lib.data.ConstantIndex
-import at.asitplus.wallet.lib.data.KeyBindingJws
-import at.asitplus.wallet.lib.data.SelectiveDisclosureItem
-import at.asitplus.wallet.lib.data.VerifiableCredentialJws
-import at.asitplus.wallet.lib.data.VerifiableCredentialSdJwt
-import at.asitplus.wallet.lib.data.VerifiablePresentation
-<<<<<<< HEAD
+import at.asitplus.wallet.lib.data.*
 import at.asitplus.wallet.lib.iso.*
-import at.asitplus.wallet.lib.iso.IsoDataModelConstants.DOC_TYPE_MDL
-import at.asitplus.wallet.lib.iso.IsoDataModelConstants.NAMESPACE_MDL
-=======
-import at.asitplus.wallet.lib.iso.DeviceAuth
-import at.asitplus.wallet.lib.iso.DeviceSigned
-import at.asitplus.wallet.lib.iso.Document
-import at.asitplus.wallet.lib.iso.IssuerSigned
-import at.asitplus.wallet.lib.iso.IssuerSignedItem
-import at.asitplus.wallet.lib.iso.IssuerSignedList
->>>>>>> cd329850
 import at.asitplus.wallet.lib.jws.DefaultJwsService
+import at.asitplus.wallet.lib.jws.JwsContentTypeConstants
 import at.asitplus.wallet.lib.jws.JwsService
 import io.github.aakira.napier.Napier
 import kotlinx.datetime.Clock
@@ -56,7 +39,7 @@
             subjectCredentialStore = subjectCredentialStore,
             jwsService = DefaultJwsService(cryptoService),
             coseService = DefaultCoseService(cryptoService),
-            identifier = cryptoService.jsonWebKey.identifier,
+            identifier = cryptoService.publicKey.keyId,
         )
 
         /**
@@ -70,7 +53,7 @@
             subjectCredentialStore = subjectCredentialStore,
             jwsService = DefaultJwsService(cryptoService),
             coseService = DefaultCoseService(cryptoService),
-            identifier = cryptoService.jsonWebKey.identifier,
+            identifier = cryptoService.publicKey.keyId,
         )
     }
 
@@ -226,7 +209,7 @@
         val deviceSignature = coseService.createSignedCose(
             protectedHeader = CoseHeader(algorithm = CoseAlgorithm.ES256),
             unprotectedHeader = null,
-            payload = challenge. encodeToByteArray(),
+            payload = challenge.encodeToByteArray(),
             addKeyId = false
         ).getOrNull() ?: return null
             .also { Napier.w("Could not create DeviceAuth for presentation") }
@@ -237,8 +220,9 @@
             Document(
                 docType = credential.scheme.isoDocType,
                 issuerSigned = IssuerSigned(
-                    namespaces = mapOf(credential.scheme.isoNamespace to
-                            IssuerSignedList(attributes.entries.filter { it.discloseItem(requestedClaims) })
+                    namespaces = mapOf(
+                        credential.scheme.isoNamespace to
+                                IssuerSignedList(attributes.entries.filter { it.discloseItem(requestedClaims) })
                     ),
                     issuerAuth = credential.issuerSigned.issuerAuth
                 ),
