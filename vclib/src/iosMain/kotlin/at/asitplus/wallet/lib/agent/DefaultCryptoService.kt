--- conflicted
+++ resolved
@@ -3,7 +3,6 @@
 package at.asitplus.wallet.lib.agent
 
 import at.asitplus.KmmResult
-<<<<<<< HEAD
 import at.asitplus.crypto.datatypes.CryptoPublicKey
 import at.asitplus.crypto.datatypes.EcCurve
 import at.asitplus.crypto.datatypes.JwsAlgorithm
@@ -19,22 +18,12 @@
 import at.asitplus.crypto.datatypes.pki.X509Certificate
 import io.ktor.util.*
 import io.matthewnelson.encoding.core.Encoder.Companion.encodeToString
-import kotlinx.cinterop.*
-=======
-import at.asitplus.wallet.lib.CryptoPublicKey
-import at.asitplus.wallet.lib.cbor.CoseAlgorithm
-import at.asitplus.wallet.lib.data.Base64Strict
-import at.asitplus.wallet.lib.jws.*
-import at.asitplus.wallet.lib.jws.JwsExtensions.convertToAsn1Signature
-import io.ktor.util.*
-import io.matthewnelson.encoding.core.Encoder.Companion.encodeToString
 import kotlinx.cinterop.ByteVar
 import kotlinx.cinterop.CPointer
 import kotlinx.cinterop.MemScope
 import kotlinx.cinterop.allocArrayOf
 import kotlinx.cinterop.get
 import kotlinx.cinterop.memScoped
->>>>>>> cd329850
 import kotlinx.cinterop.reinterpret
 import kotlinx.datetime.Clock
 import kotlinx.datetime.DateTimeUnit
@@ -77,7 +66,7 @@
     override val jwsAlgorithm = JwsAlgorithm.ES256
     override val coseAlgorithm = CoseAlgorithm.ES256
     private val privateKey: SecKeyRef
-    private val publicKey1: SecKeyRef
+    private val publicKey: SecKeyRef
     private val cryptoPublicKey: CryptoPublicKey
     override val certificate: ByteArray
 
@@ -87,8 +76,8 @@
             CFDictionaryAddValue1(this, kSecAttrKeySizeInBits, CFBridgingRetain(NSNumber(256)))
         }
         privateKey = SecKeyCreateRandomKey(query, null)!!
-        publicKey1 = SecKeyCopyPublicKey(privateKey)!!
-        val publicKeyData = SecKeyCopyExternalRepresentation(publicKey1, null)
+        publicKey = SecKeyCopyPublicKey(privateKey)!!
+        val publicKeyData = SecKeyCopyExternalRepresentation(publicKey, null)
         val data = CFBridgingRelease(publicKeyData) as NSData
         // TODO RSA
         this.cryptoPublicKey = CryptoPublicKey.Ec.fromAnsiX963Bytes(EcCurve.SECP_256_R_1, data.toByteArray())!!
