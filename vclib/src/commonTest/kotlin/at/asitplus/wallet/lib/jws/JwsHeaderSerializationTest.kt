package at.asitplus.wallet.lib.jws


<<<<<<< HEAD
import at.asitplus.crypto.datatypes.jws.JwsAlgorithm
import at.asitplus.crypto.datatypes.io.Base64Strict
import at.asitplus.crypto.datatypes.jws.JwsContentTypeConstants
import at.asitplus.crypto.datatypes.jws.JwsHeader
=======
import at.asitplus.wallet.lib.data.Base64Strict
>>>>>>> cd329850
import com.benasher44.uuid.uuid4
import io.kotest.core.spec.style.FreeSpec
import io.kotest.matchers.collections.shouldContain
import io.kotest.matchers.nulls.shouldNotBeNull
import io.kotest.matchers.shouldBe
import io.kotest.matchers.string.shouldContain
import io.matthewnelson.encoding.core.Encoder.Companion.encodeToString
import kotlin.random.Random

class JwsHeaderSerializationTest : FreeSpec({

    "Serialization contains x5c as strings" {
        val first = Random.nextBytes(32)
        val second = Random.nextBytes(32)
        val algorithm = JwsAlgorithm.ES256
        val kid = uuid4().toString()
        val type = JwsContentTypeConstants.JWT
        val header = JwsHeader(
            algorithm = algorithm,
            keyId = kid,
            type = type,
            certificateChain = arrayOf(first, second)
        )

        val serialized = header.serialize()

        serialized shouldContain """"${first.encodeToString(Base64Strict)}""""
        serialized shouldContain """"${second.encodeToString(Base64Strict)}""""
        serialized shouldContain """"$kid""""
    }

    "Deserialization is correct" {
        val first = Random.nextBytes(32)
        val second = Random.nextBytes(32)
        val algorithm = JwsAlgorithm.ES256
        val kid = uuid4().toString()
        val type = JwsContentTypeConstants.JWT

        val serialized = """{
<<<<<<< HEAD
            | "alg": "${algorithm.identifier}",
=======
            | "alg": "${algorithm.text}",
>>>>>>> cd329850
            | "kid": "$kid",
            | "typ": "$type",
            | "x5c":["${first.encodeToString(Base64Strict)}","${second.encodeToString(Base64Strict)}"]}
            | """.trimMargin()

        val parsed = JwsHeader.deserialize(serialized)

        parsed.shouldNotBeNull()
        parsed.algorithm shouldBe algorithm
        parsed.keyId shouldBe kid
        parsed.type shouldBe type
        parsed.certificateChain.shouldNotBeNull()
        parsed.certificateChain?.shouldContain(first)
        parsed.certificateChain?.shouldContain(second)
    }

})<|MERGE_RESOLUTION|>--- conflicted
+++ resolved
@@ -1,14 +1,9 @@
 package at.asitplus.wallet.lib.jws
 
 
-<<<<<<< HEAD
 import at.asitplus.crypto.datatypes.jws.JwsAlgorithm
 import at.asitplus.crypto.datatypes.io.Base64Strict
-import at.asitplus.crypto.datatypes.jws.JwsContentTypeConstants
 import at.asitplus.crypto.datatypes.jws.JwsHeader
-=======
-import at.asitplus.wallet.lib.data.Base64Strict
->>>>>>> cd329850
 import com.benasher44.uuid.uuid4
 import io.kotest.core.spec.style.FreeSpec
 import io.kotest.matchers.collections.shouldContain
@@ -48,11 +43,7 @@
         val type = JwsContentTypeConstants.JWT
 
         val serialized = """{
-<<<<<<< HEAD
             | "alg": "${algorithm.identifier}",
-=======
-            | "alg": "${algorithm.text}",
->>>>>>> cd329850
             | "kid": "$kid",
             | "typ": "$type",
             | "x5c":["${first.encodeToString(Base64Strict)}","${second.encodeToString(Base64Strict)}"]}
