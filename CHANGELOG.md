--- conflicted
+++ resolved
@@ -1,23 +1,19 @@
 # Changelog
 
-<<<<<<< HEAD
 UNRELEASED Release 4.0.0:
- - Add `InputEvaluator`: Input evaluator according to `DIF.PresentationExchange 2.0.0`
- - Add `SubmissionRequirement.evaluate`: Evaluates, whether a given submission requirement is satisfied.
- - Add `AuthenticationResponsePreparationState`: Data class for holding primitives required to prepare an authentication response
- - Add `PresentationPreparationState`: Data class for holding primitives to select credentials for a presentation response
-   - Add `isValidSubmission`: Evaluates whether the submission requirements are satisfied with the current selection, and whether there are no redundant input descriptors
-   - Add `isSubmissionRequirementsSatisfied`: Evaluates whether the submission requirements are satisfied with the current selection
-   - Add `findUnnecessaryInputDescriptorSubmissions`: Returns input descriptor ids for which a submission would be redundant
- - BREAKING CHANGE to `OidcSiopWallet`: presentation is now a two-step process
-   - Remove `OidcSiopWallet.createAuthnResponseParams`: 
-   - add `OidcSiopWallet.startAuthenticationResponsePreparation`: Yields a `AuthenticationResponsePreparationState`
-   - add `OidcSiopWallet.finalizeAuthenticationResponseResult`: Consumes an `AuthenticationResponsePreparationState` and yields `AuthenticationResponseResult`
-   - add `OidcSiopWallet.refreshPresentationPreparationState`: Refreshes a `PresentationPreparationState` by reevaluating the matchings against the currently store credentials
- - Remove `BaseInputEvaluator`: Implementation moved to `InputEvaluator`
- - 
-=======
-Release NEXT:
+- Add `InputEvaluator`: Input evaluator according to `DIF.PresentationExchange 2.0.0`
+- Add `SubmissionRequirement.evaluate`: Evaluates, whether a given submission requirement is satisfied.
+- Add `AuthenticationResponsePreparationState`: Data class for holding primitives required to prepare an authentication response
+- Add `PresentationPreparationState`: Data class for holding primitives to select credentials for a presentation response
+    - Add `isValidSubmission`: Evaluates whether the submission requirements are satisfied with the current selection, and whether there are no redundant input descriptors
+    - Add `isSubmissionRequirementsSatisfied`: Evaluates whether the submission requirements are satisfied with the current selection
+    - Add `findUnnecessaryInputDescriptorSubmissions`: Returns input descriptor ids for which a submission would be redundant
+- BREAKING CHANGE to `OidcSiopWallet`: presentation is now a two-step process
+    - Remove `OidcSiopWallet.createAuthnResponseParams`:
+    - add `OidcSiopWallet.startAuthenticationResponsePreparation`: Yields a `AuthenticationResponsePreparationState`
+    - add `OidcSiopWallet.finalizeAuthenticationResponseResult`: Consumes an `AuthenticationResponsePreparationState` and yields `AuthenticationResponseResult`
+    - add `OidcSiopWallet.refreshPresentationPreparationState`: Refreshes a `PresentationPreparationState` by reevaluating the matchings against the currently store credentials
+- Remove `BaseInputEvaluator`: Implementation moved to `InputEvaluator`
  - Kotlin 2.0.0
  - Gradle 8.8
  - Bouncy Castle 1.78.1
@@ -37,7 +33,7 @@
 Release 3.7.1:
  - SIOPv2: Support encrypting response objects, if requested by verifiers
  - Refactor `VerifiableCredentialSdJwt` to implement draft 03 of SD-JWT for VC
->>>>>>> b13b7313
+
 
 Release 3.7.0:
  - Add `OAuth2AuthorizationServerMetadata` data class which implements RFC8414
