--- conflicted
+++ resolved
@@ -5,26 +5,14 @@
 
 Release 3.6.1:
  * Update to KMP-Crypto 2.6.0
+- Change `OidcSiopVerifier.validateAuthnResponse`: Supports new presentation semantics, where the vp_token may be a array of verifiable presentations.
+- Change `OidcSiopWallet.createAuthnResponseParams`: Feed the newly required parameters to `Holder.createPresentation`; Changed output semantics to potentially submit a list of verifiable presentations
+- Change `HolderAgent.createPresentation`: Changed function signature; Changed output semantics.
+- Add `JsonPath`: JsonPath compiler and query functionality
+- Add `BaseInputEvaluator`: Input evaluator according to `DIF.PresentationExchange 2.0.0`
 
 
 Release 3.6.0:
-<<<<<<< HEAD
- - Change `OidcSiopVerifier.validateAuthnResponse`: Supports new presentation semantics, where the vp_token may be a array of verifiable presentations. 
- - Change `OidcSiopWallet.createAuthnResponseParams`: Feed the newly required parameters to `Holder.createPresentation`; Changed output semantics to potentially submit a list of verifiable presentations
- - Change `HolderAgent.createPresentation`: Changed function signature; Changed output semantics.
- - Add `JsonPath`: JsonPath compiler and query functionality
- - Add `BaseInputEvaluator`: Input evaluator according to `DIF.PresentationExchange 2.0.0`
- - `OidcSiopWallet.AuthenticationResponseResult.Post`: Replace property `body: String` with `params: Map<String, String>`, to be posted to the Relying Party. Clients may call extension function `at.asitplus.wallet.lib.oidvci.formUrlEncode` on `params` to get the encoded `body` for HTTP calls.
- - Move `JsonWebKeySet` to library `at.asitplus.crypto:datatypes-jws`
- - `DefaultVerifierJwsService` may load public keys for verifying JWS from a JWK Set URL in the header, see constructor argument `jwkSetRetriever` (cf. to `OidcSiopWallet`)
- - `OidcSiopWallet` and `OidcSiopVerifier` implement response mode `direct_post.jwt`, as per OpenID for Verifiable Presentations draft 20
- - `OidcSiopVerifier`: Add constructor parameter `attestationJwt` to create authentication requests as JWS with an Verifier Attestation JWT in header `jwt` (see OpenId4VP draft 20)
- - `OidcSiopVerifier`: Rename `createAuthnRequestAsRequestObject()` to `createAuthnRequestAsSignedRequestObject()`, also changing the return type
- - `OidcSiopVerifier`: Add option to set `client_metadata_uri` instead of embedding client metadata in authentication requests
- - `OidcSiopVerifier`: Refactor list of parameters for customizing authentication requests to single data class `RequestOptions`
- - `OidcSiopWallet`: Rename constructor parameter `jwkSetRetriever` to a more general `remoteResourceRetriever`, to use it for various parameters defined by reference
- - `OidcSiopWallet`: Replace constructor parameter `verifierJwsService` with `requestObjectJwsVerifier` to allow callers to verify JWS objects with a pre-registered key (as in the OpenId4VP client ID scheme "pre-registered")
-=======
  - Self-Issued OpenID Provider v2:
    - `OidcSiopWallet.AuthenticationResponseResult.Post`: Replace property `body: String` with `params: Map<String, String>`, to be posted to the Relying Party. Clients may call extension function `at.asitplus.wallet.lib.oidvci.formUrlEncode` on `params` to get the encoded `body` for HTTP calls.
    - Move `JsonWebKeySet` to library `at.asitplus.crypto:datatypes-jws`
@@ -53,7 +41,6 @@
      - Ktor 2.3.10
      - Auto-publish version catalogs
  - `Issuer`: Change `cryptoAlgorithms` from `Collection` to `Set`
->>>>>>> 61aa811f
 
 Release 3.5.0:
 - Kotlin 1.9.23
