# Changelog

<<<<<<< HEAD
=======
Release 3.6.0:
 - Self-Issued OpenID Provider v2:
   - `OidcSiopWallet.AuthenticationResponseResult.Post`: Replace property `body: String` with `params: Map<String, String>`, to be posted to the Relying Party. Clients may call extension function `at.asitplus.wallet.lib.oidvci.formUrlEncode` on `params` to get the encoded `body` for HTTP calls.
   - Move `JsonWebKeySet` to library `at.asitplus.crypto:datatypes-jws`
   - `DefaultVerifierJwsService` may load public keys for verifying JWS from a JWK Set URL in the header, see constructor argument `jwkSetRetriever` (cf. to `OidcSiopWallet`)
   - `OidcSiopWallet` and `OidcSiopVerifier` implement response mode `direct_post.jwt`, as per OpenID for Verifiable Presentations draft 20
   - `OidcSiopVerifier`: Add constructor parameter `attestationJwt` to create authentication requests as JWS with an Verifier Attestation JWT in header `jwt` (see OpenId4VP draft 20)
   - `OidcSiopVerifier`: Rename `createAuthnRequestAsRequestObject()` to `createAuthnRequestAsSignedRequestObject()`, also changing the return type
   - `OidcSiopVerifier`: Add option to set `client_metadata_uri` instead of embedding client metadata in authentication requests
   - `OidcSiopVerifier`: Refactor list of parameters for customizing authentication requests to single data class `RequestOptions`
   - `OidcSiopWallet`: Rename constructor parameter `jwkSetRetriever` to a more general `remoteResourceRetriever`, to use it for various parameters defined by reference
   - `OidcSiopWallet`: Replace constructor parameter `verifierJwsService` with `requestObjectJwsVerifier` to allow callers to verify JWS objects with a pre-registered key (as in the OpenId4VP client ID scheme "pre-registered")
   - Get rid of collections in serializable types and use sets instead
 - OpenID for Verifiable Credential Issuance:
   - Implement OpenID for Verifiable Credential Issuance draft 13, from 2024-02-08
   - Rename `IssuerService` to `CredentialIssuer`
   - Implement RFC 7636 Proof Key for Code Exchange for OpenID for Verifiable Credential Issuance implementations, i.e. `IssuerService`/`CredentialIssuer` and `WalletService`
   - `IssuerService`/`CredentialIssuer`: Make public API functions suspending, also return `KmmResult` to transport exceptions
   - `IssuerService`/`CredentialIssuer`: Change parameter of `credential()` from `authorizationHeader` to `accessToken`, requiring the plain access token
   - `IssuerService`/`CredentialIssuer`: Extract responsibilities of an OAuth Authorizaiton Server into `AuthorizationService`
   - `WalletService`: Make public API functions suspending
   - `WalletService`: Implement proving possesion of private key with CBOR Web Tokens
   - `WalletService`: Move constructor parameters to `requestOptions` for every method call
   - Get rid of collections in serializable types and use sets instead
 - Dependency updates
   - Conventions 1.9.23+20240410
     - Ktor 2.3.10
     - Auto-publish version catalogs
 - `Issuer`: Change `cryptoAlgorithms` from `Collection` to `Set`

>>>>>>> c2987921
Release 3.5.0:
- Kotlin 1.9.23
- Ktor 2.3.9
- Update to latest KMP Crypto 2.5.0
  - Introduces correct mulitbase encoding
  - EC Point Compression
  - **THIS IS A BREAKING CHANGE WRT. SERIALIZATION OF DID-ENCODED KEYS**
    - Given that all EC keys were previously uncompressed, different mutlicodec identifiers are now supported and the old encoding of uncompressed keys does not work anymore, as it was faulty.
    - In addition, the encoding of the mutlibase prefix has changed, since varint-Encoding is now used correctly.
 - Fix name shadowing of gradle plugins by renaming file `Plugin.kt` -> `VcLibConventions.kt`
 - Fix: Add missing iOS exports
 - Add switch to disable composite build (useful for publishing)
 - Get rid of arrays in serializable types and use collections instead
 - Improve interoperability with verifiers and issuers from <https://github.com/eu-digital-identity-wallet/>
 - `OidcSiopVerifier`: Move `credentialScheme` from constructor to `createAuthnRequest`
 - `OidcSiopWallet`: Add constructor parameter to fetch JSON Web Key Sets

Release 3.4.0:
 - Target Java 17
 - Updated dependencies from conventions: Bouncycastle 1.77, Serialization 1.6.3-snapshot (fork), Napier 2.7.1, KMP Crypto 2.3.0
 - Integrate `kmp-crypto` library
 - Change signature parsing and return types to `CryptoSignature` class
 - Change base public key class from`JsonWebKey` to `CryptoPublicKey`
 - Change base algorithm class from `JwsAlgorithm` to `CryptoAlgorithm`
 - Remove all ASN.1 parsing to use `kmp-crypto` functionality instead
 - Change type of X.509 certificates from `ByteArray` to `X509Certificate`
 - Refactor `CryptoService.identifier` to `CryptoService.jsonWebKey.identifier`
 - Refactor `CryptoService.toPublicKey()` to `Crypto.publicKey`
 - Add member `coseKey` to `CryptoService`
 - Support `ES384`, `ES512`, `RS256`, `RS384`, `RS512`, `PS256`, `PS384` and `PS512` signatures in `DefaultCryptoService`
 - Change `DefaultCryptoService` constructor signature: When handing over a private/public key pair, the `CryptoAlgorithm` parameter is now mandatory
 - Change return type of methods in `JwsService` to `KmmResult<T>` to transport exceptions from native implementations
 - Support static QR code use case for OIDC SIOPv2 flows in `OidcSiopVerifier`
 - Move constructor parameters `credentialRepresentation`, `requestedAttributes` from `OidcSiopVerifier` into function calls

Release 3.3.0:
 - Change non-typed attribute types (i.e. Strings) to typed credential schemes (i.e. `ConstantIndex.CredentialScheme`), this includes methods `getCredentials`, `createPresentation` in interface `Holder`, and method `getCredentials` in interface `SubjectCredentialStore`
 - Add `scheme` to `Credential` stored in `IssuerCredentialStore`
 - Add `claimNames` to `ConstantIndex.CredentialScheme` to list names of potential attributes (or claims) of the credential
 - Add `claimNames` (a nullable list of requested claim names) to method `getCredential` in interface `IssuerCredentialDataProvider`, and to method `issueCredential` in interface `Issuer`
 - Add functionality to request only specific claims to OID4VCI implementation
 - Support issuing arbitrary data types in selective disclosure items (classes `ClaimToBeIssued` and `SelectiveDisclosureItem`)

Release 3.2.0:
 - Support representing credentials in all three representations: Plain JWT, SD-JWT and ISO MDOC
 - Remove property `credentialFormat` from interface `CredentialScheme`, also enum `CredentialFormat`
 - Remove property `credentialDefinitionName` from interface `CredentialScheme`, is now automatically converted from `vcType`
 - Add properties `isoNamespace` and `isoDocType` to interface `CredentialScheme`, to be used for representing custom credentials according to ISO 18013-5
 - Remove function `storeValidatedCredentials` from interface `Holder` and its implementation `HolderAgent`
 - Remove class `Holder.ValidatedVerifiableCredentialJws`
 - Add member for `CredentialScheme` to various classes like `CredentialToBeIssued.Vc`, subclasses of `IssuedCredential`, subclasses of `StoreCredentialInput` and subclasses of `StoreEntry`
 - Add parameter for `CredentialScheme` to methods in `SubjectCredentialStore`
 - Remove function `getClaims()` from `CredentialSubject`, logic moved to `IssuerCredentialDataProvider`
 - Add parameter `representation` to method `getCredentialWithType` in interface `IssuerCredentialDataProvider`
 - Add function `storeGetNextIndex(String, String, Instant, Instant, Int)` to interface `IssuerCredentialStore`
 - Remove function `issueCredentialWithTypes(String, CryptoPublicKey?, Collection<String>, CredentialRepresentation)` from interface `Issuer` and its implementation `IssuerAgent`
 - Add function `issueCredential(CryptoPublicKey, Collection<String>, CredentialRepresentation)` to interface `Issuer` and its implementation `IssuerAgent`
 - Remove function `getCredentialWithType(String, CryptoPublicKey?, Collection<String>, CredentialRepresentation` from interface `IssuerCredentialDataProvider`
 - Add function `getCredential(CryptoPublicKey, CredentialScheme, CredentialRepresentation)` to interface `IssuerCredentialDataProvider`
 - Refactor function `storeGetNextIndex()` in `IssuerCredentialStore` to accomodate all types of credentials
 - Add constructor property `representation` to `OidcSiopVerifier` to select the representation of credentials
 - Add constructor property `credentialRepresentation` to `WalletService` (OpenId4VerifiableCredentialIssuance) to select the representation of credentials

Release 3.1.0:
 - Support representing credentials in [SD-JWT](https://drafts.oauth.net/oauth-selective-disclosure-jwt/draft-ietf-oauth-selective-disclosure-jwt.html) format
 - Rename class `Issuer.IssuedCredential.Vc` to `Issuer.IssuedCredential.VcJwt`
 - Several new classes for sealed classes like `Issuer.IssuedCredential`, `Issuer.IssuedCredentialResult`, `Holder.StoreCredentialInput`, `Holder.StoredCredential`, `Parser.ParseVcResult`, `SubjectCredentialStore.StoreEntry`, `Verifier.VerifyCredentialResult`
 - Require implementations of `CredentialSubject` to implement `getClaims()` to process claims when issuing a credential with selective disclosures

Release 3.0.1:
 - Dependency Updates
   - OKIO 3.5.0
   - UUID 0.8.1
   - Encodings 1.2.3
   - JOSE+JWT 9.31
   - JSON 20230618

Release 3.0.0:
 - Creating, issuing, managing and verifying ISO/IEC 18013-5:2021 credentials
 - Kotlin 1.9.10
 - Generic structure for public keys
 - `kotlinx.serialization` fork with CBOR enhancements for COSE support

Release 2.0.2:
 - `vclib-openid`: Add response modes for query and fragment, i.e. Wallet may return the authentication response in query params or as fragment params on a SIOPv2 call
 - `vclib-openid`: Create fresh challenges for every SIOPv2 request
 - `vclib-openid`: Option to set `state` and receive it back in the response

Release 2.0.1:
 - `vclib-openid`: Remove `OidcSiopProtocol`, replace with `OidcSiopVerifier` and `OidcSiopWallet`, remove `AuthenticationResponse` and `AuthenticationRequest` holder classes
 - `vclib-openid`: Update implementation of OIDC SIOPv2 to v1.0.12 (2023-01-01), and of OID4VP to draft 18 (2023-04-21). Still missing requesting single claims, selective disclosure, among other parts

Release 2.0.0:
 - Add `AtomicAttribute2023` as a sample for custom credentials
 - Remove deprecated methods for "attribute names" and `AtomicAttributeCredential`
 - Remove list of known atomic attribute names in `AttributeIndex.genericAttributes`
 - Remove `attributeNames` in `Holder.createPresentation()`, `Holder.getCredentials()`, `SubjectCredentialStore.getCredentials()`
 - Replace `PresentProofProtocol.requestedAttributeNames` with `requestedAttributeTypes`
 - Remove `ConstantIndex.Generic` as the default credential scheme
 - Remove `goalCodeIssue` and `goalCodeRequestProof` from `CredentialScheme`

Release 1.8.0:
 - Remove `JwsContentType`, replace with strings from `JwsContentTypeConstants`
 - Add `JsonWebToken` to use as payload in `JwsHeader` or others
 - Change type of `exp` and `nbf` in `JwsHeader` from `long` to `Instant`
 - Remove all references to "attribute names" in credential subjects, we'll only use types from now on, as in the [W3C VC Data Model](https://w3c.github.io/vc-data-model/#types), e.g. deprecate the usage of methods referencing attribute names
 - Rename `keyId` to `identifier` (calculated from the Json Web Key) in `CryptoService` to decouple identifiers in VC from keyIds
 - Add `identifier` to `Holder`, `Verifier`, `Issuer`, which is by default the `identifier` of the `CryptoService`, i.e. typically the `keyId`
 - Move `extractPublicKeyFromX509Cert` from interface `VerifierCryptoService` (with expected implementations) to expected object `CryptoUtils`
 - Migrate usages of `keyId` to a more general concept of keys in `getKey()` in classes `JwsHeader` and `JweHeader`

Release 1.7.2:
 - Refactor `LibraryInitializer.registerExtensionLibrary`, see Readme

Release 1.7.1:
 - Remove references to `PupilIdCredential`, will be moved to separate library
 
Release 1.6.0:
 - Store attachments with reference to VC (changes `SubjectCredentialStore`)
 
Release 1.5.0:
 - Update dependencies: Kotlin 1.8.0, `KmmResult` 1.4.0
 - Remove "plain" instances of classes, not used on iOS

Release 1.4.0:
 - Remove `photo` from `PupilIdCredential`
 - Remove `pupilId` from `PupilIdCredential`
 - Add `cardId` to `PupilIdCredential`
 - Add `pictureHash` to `PupilIdCredential`
 - Add `scaledPictureHash` to `PupilIdCredential`
 - Transport attachments in `IssueCredential` protocol, which will contain photos (as binary blobs)
 - Update dependencies: Kotlin 1.7.21, Serialization 1.4.1, Kotest 5.5.4

Release 1.3.12:
 - Update to `KmmResult` 1.1

Release 1.3.11:
 - Migrate public API to use `KmmResult`: Return a `failure` with a custom Exception if something goes wrong, otherwise return a `success` with a custom data class.

Release 1.3.10:
 - Implement validating JWS with jsonWebKey and certificates from header
 - Export `BitSet` to Kotlin/Native, i.e. do not `inline` the class

Release 1.3.9:
 - True multiplatform BitSet implementation<|MERGE_RESOLUTION|>--- conflicted
+++ resolved
@@ -1,7 +1,5 @@
 # Changelog
 
-<<<<<<< HEAD
-=======
 Release 3.6.0:
  - Self-Issued OpenID Provider v2:
    - `OidcSiopWallet.AuthenticationResponseResult.Post`: Replace property `body: String` with `params: Map<String, String>`, to be posted to the Relying Party. Clients may call extension function `at.asitplus.wallet.lib.oidvci.formUrlEncode` on `params` to get the encoded `body` for HTTP calls.
@@ -32,7 +30,6 @@
      - Auto-publish version catalogs
  - `Issuer`: Change `cryptoAlgorithms` from `Collection` to `Set`
 
->>>>>>> c2987921
 Release 3.5.0:
 - Kotlin 1.9.23
 - Ktor 2.3.9
