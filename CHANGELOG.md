# Changelog

Release NEXT:
<<<<<<< HEAD
- Update to latest KMP Crypto
=======
- Update to latest KMP Crypto 2.5.0
>>>>>>> 3885effd
  - Introduces correct mulitbase encoding
  - EC Point Compression
  - **THIS IS A BREAKING CHANGE WRT. SERIALIZATION OF DID-ENCODED KEYS**
    - Given that all EC keys were previously uncompressed, different mutlicodec identifiers are now supported and the old encoding of uncompressed keys does not work anymore, as it was faulty.
<<<<<<< HEAD
    - In addition, the encoding of the mutlibase prefix has changed, since varint-Encoding is now used correctly. 
- Fix name shadowing of gradle plugins by renaming file `Plugin.kt` -> `VcLibConventions.kt`
 - `CryptoService`: Make property `certificate` optional again
=======
    - In addition, the encoding of the mutlibase prefix has changed, since varint-Encoding is now used correctly.
 - Fix name shadowing of gradle plugins by renaming file `Plugin.kt` -> `VcLibConventions.kt`
 - Kotlin 1.9.23
 - Ktor 2.3.9
 - KMP-Crypto *INSERT VERSION HERE*
 - Fix: Add missing iOS exports
 - Add switch to disable composite build (useful for publishing)

>>>>>>> 3885effd

Release 3.4.0:
 - Target Java 17
 - Updated dependencies from conventions: Bouncycastle 1.77, Serialization 1.6.3-snapshot (fork), Napier 2.7.1, KMP Crypto 2.3.0
 - Integrate `kmp-crypto` library
 - Change signature parsing and return types to `CryptoSignature` class
 - Change base public key class from`JsonWebKey` to `CryptoPublicKey`
 - Change base algorithm class from `JwsAlgorithm` to `CryptoAlgorithm`
 - Remove all ASN.1 parsing to use `kmp-crypto` functionality instead
 - Change type of X.509 certificates from `ByteArray` to `X509Certificate`
 - Refactor `CryptoService.identifier` to `CryptoService.jsonWebKey.identifier`
 - Refactor `CryptoService.toPublicKey()` to `Crypto.publicKey`
 - Add member `coseKey` to `CryptoService`
 - Support `ES384`, `ES512`, `RS256`, `RS384`, `RS512`, `PS256`, `PS384` and `PS512` signatures in `DefaultCryptoService`
 - Change `DefaultCryptoService` constructor signature: When handing over a private/public key pair, the `CryptoAlgorithm` parameter is now mandatory
 - Change return type of methods in `JwsService` to `KmmResult<T>` to transport exceptions from native implementations
 - Support static QR code use case for OIDC SIOPv2 flows in `OidcSiopVerifier`
 - Move constructor parameters `credentialRepresentation`, `requestedAttributes` from `OidcSiopVerifier` into function calls

Release 3.3.0:
 - Change non-typed attribute types (i.e. Strings) to typed credential schemes (i.e. `ConstantIndex.CredentialScheme`), this includes methods `getCredentials`, `createPresentation` in interface `Holder`, and method `getCredentials` in interface `SubjectCredentialStore`
 - Add `scheme` to `Credential` stored in `IssuerCredentialStore`
 - Add `claimNames` to `ConstantIndex.CredentialScheme` to list names of potential attributes (or claims) of the credential
 - Add `claimNames` (a nullable list of requested claim names) to method `getCredential` in interface `IssuerCredentialDataProvider`, and to method `issueCredential` in interface `Issuer`
 - Add functionality to request only specific claims to OID4VCI implementation
 - Support issuing arbitrary data types in selective disclosure items (classes `ClaimToBeIssued` and `SelectiveDisclosureItem`)

Release 3.2.0:
 - Support representing credentials in all three representations: Plain JWT, SD-JWT and ISO MDOC
 - Remove property `credentialFormat` from interface `CredentialScheme`, also enum `CredentialFormat`
 - Remove property `credentialDefinitionName` from interface `CredentialScheme`, is now automatically converted from `vcType`
 - Add properties `isoNamespace` and `isoDocType` to interface `CredentialScheme`, to be used for representing custom credentials according to ISO 18013-5
 - Remove function `storeValidatedCredentials` from interface `Holder` and its implementation `HolderAgent`
 - Remove class `Holder.ValidatedVerifiableCredentialJws`
 - Add member for `CredentialScheme` to various classes like `CredentialToBeIssued.Vc`, subclasses of `IssuedCredential`, subclasses of `StoreCredentialInput` and subclasses of `StoreEntry`
 - Add parameter for `CredentialScheme` to methods in `SubjectCredentialStore`
 - Remove function `getClaims()` from `CredentialSubject`, logic moved to `IssuerCredentialDataProvider`
 - Add parameter `representation` to method `getCredentialWithType` in interface `IssuerCredentialDataProvider`
 - Add function `storeGetNextIndex(String, String, Instant, Instant, Int)` to interface `IssuerCredentialStore`
 - Remove function `issueCredentialWithTypes(String, CryptoPublicKey?, Collection<String>, CredentialRepresentation)` from interface `Issuer` and its implementation `IssuerAgent`
 - Add function `issueCredential(CryptoPublicKey, Collection<String>, CredentialRepresentation)` to interface `Issuer` and its implementation `IssuerAgent`
 - Remove function `getCredentialWithType(String, CryptoPublicKey?, Collection<String>, CredentialRepresentation` from interface `IssuerCredentialDataProvider`
 - Add function `getCredential(CryptoPublicKey, CredentialScheme, CredentialRepresentation)` to interface `IssuerCredentialDataProvider`
 - Refactor function `storeGetNextIndex()` in `IssuerCredentialStore` to accomodate all types of credentials
 - Add constructor property `representation` to `OidcSiopVerifier` to select the representation of credentials
 - Add constructor property `credentialRepresentation` to `WalletService` (OpenId4VerifiableCredentialIssuance) to select the representation of credentials

Release 3.1.0:
 - Support representing credentials in [SD-JWT](https://drafts.oauth.net/oauth-selective-disclosure-jwt/draft-ietf-oauth-selective-disclosure-jwt.html) format
 - Rename class `Issuer.IssuedCredential.Vc` to `Issuer.IssuedCredential.VcJwt`
 - Several new classes for sealed classes like `Issuer.IssuedCredential`, `Issuer.IssuedCredentialResult`, `Holder.StoreCredentialInput`, `Holder.StoredCredential`, `Parser.ParseVcResult`, `SubjectCredentialStore.StoreEntry`, `Verifier.VerifyCredentialResult`
 - Require implementations of `CredentialSubject` to implement `getClaims()` to process claims when issuing a credential with selective disclosures

Release 3.0.1:
 - Dependency Updates
   - OKIO 3.5.0
   - UUID 0.8.1
   - Encodings 1.2.3
   - JOSE+JWT 9.31
   - JSON 20230618

Release 3.0.0:
 - Creating, issuing, managing and verifying ISO/IEC 18013-5:2021 credentials
 - Kotlin 1.9.10
 - Generic structure for public keys
 - `kotlinx.serialization` fork with CBOR enhancements for COSE support

Release 2.0.2:
 - `vclib-openid`: Add response modes for query and fragment, i.e. Wallet may return the authentication response in query params or as fragment params on a SIOPv2 call
 - `vclib-openid`: Create fresh challenges for every SIOPv2 request
 - `vclib-openid`: Option to set `state` and receive it back in the response

Release 2.0.1:
 - `vclib-openid`: Remove `OidcSiopProtocol`, replace with `OidcSiopVerifier` and `OidcSiopWallet`, remove `AuthenticationResponse` and `AuthenticationRequest` holder classes
 - `vclib-openid`: Update implementation of OIDC SIOPv2 to v1.0.12 (2023-01-01), and of OID4VP to draft 18 (2023-04-21). Still missing requesting single claims, selective disclosure, among other parts

Release 2.0.0:
 - Add `AtomicAttribute2023` as a sample for custom credentials
 - Remove deprecated methods for "attribute names" and `AtomicAttributeCredential`
 - Remove list of known atomic attribute names in `AttributeIndex.genericAttributes`
 - Remove `attributeNames` in `Holder.createPresentation()`, `Holder.getCredentials()`, `SubjectCredentialStore.getCredentials()`
 - Replace `PresentProofProtocol.requestedAttributeNames` with `requestedAttributeTypes`
 - Remove `ConstantIndex.Generic` as the default credential scheme
 - Remove `goalCodeIssue` and `goalCodeRequestProof` from `CredentialScheme`

Release 1.8.0:
 - Remove `JwsContentType`, replace with strings from `JwsContentTypeConstants`
 - Add `JsonWebToken` to use as payload in `JwsHeader` or others
 - Change type of `exp` and `nbf` in `JwsHeader` from `long` to `Instant`
 - Remove all references to "attribute names" in credential subjects, we'll only use types from now on, as in the [W3C VC Data Model](https://w3c.github.io/vc-data-model/#types), e.g. deprecate the usage of methods referencing attribute names
 - Rename `keyId` to `identifier` (calculated from the Json Web Key) in `CryptoService` to decouple identifiers in VC from keyIds
 - Add `identifier` to `Holder`, `Verifier`, `Issuer`, which is by default the `identifier` of the `CryptoService`, i.e. typically the `keyId`
 - Move `extractPublicKeyFromX509Cert` from interface `VerifierCryptoService` (with expected implementations) to expected object `CryptoUtils`
 - Migrate usages of `keyId` to a more general concept of keys in `getKey()` in classes `JwsHeader` and `JweHeader`

Release 1.7.2:
 - Refactor `LibraryInitializer.registerExtensionLibrary`, see Readme

Release 1.7.1:
 - Remove references to `PupilIdCredential`, will be moved to separate library
 
Release 1.6.0:
 - Store attachments with reference to VC (changes `SubjectCredentialStore`)
 
Release 1.5.0:
 - Update dependencies: Kotlin 1.8.0, `KmmResult` 1.4.0
 - Remove "plain" instances of classes, not used on iOS

Release 1.4.0:
 - Remove `photo` from `PupilIdCredential`
 - Remove `pupilId` from `PupilIdCredential`
 - Add `cardId` to `PupilIdCredential`
 - Add `pictureHash` to `PupilIdCredential`
 - Add `scaledPictureHash` to `PupilIdCredential`
 - Transport attachments in `IssueCredential` protocol, which will contain photos (as binary blobs)
 - Update dependencies: Kotlin 1.7.21, Serialization 1.4.1, Kotest 5.5.4

Release 1.3.12:
 - Update to `KmmResult` 1.1

Release 1.3.11:
 - Migrate public API to use `KmmResult`: Return a `failure` with a custom Exception if something goes wrong, otherwise return a `success` with a custom data class.

Release 1.3.10:
 - Implement validating JWS with jsonWebKey and certificates from header
 - Export `BitSet` to Kotlin/Native, i.e. do not `inline` the class

Release 1.3.9:
 - True multiplatform BitSet implementation<|MERGE_RESOLUTION|>--- conflicted
+++ resolved
@@ -1,29 +1,18 @@
 # Changelog
 
 Release NEXT:
-<<<<<<< HEAD
-- Update to latest KMP Crypto
-=======
+- Kotlin 1.9.23
+- Ktor 2.3.9
 - Update to latest KMP Crypto 2.5.0
->>>>>>> 3885effd
   - Introduces correct mulitbase encoding
   - EC Point Compression
   - **THIS IS A BREAKING CHANGE WRT. SERIALIZATION OF DID-ENCODED KEYS**
     - Given that all EC keys were previously uncompressed, different mutlicodec identifiers are now supported and the old encoding of uncompressed keys does not work anymore, as it was faulty.
-<<<<<<< HEAD
-    - In addition, the encoding of the mutlibase prefix has changed, since varint-Encoding is now used correctly. 
-- Fix name shadowing of gradle plugins by renaming file `Plugin.kt` -> `VcLibConventions.kt`
- - `CryptoService`: Make property `certificate` optional again
-=======
     - In addition, the encoding of the mutlibase prefix has changed, since varint-Encoding is now used correctly.
  - Fix name shadowing of gradle plugins by renaming file `Plugin.kt` -> `VcLibConventions.kt`
- - Kotlin 1.9.23
- - Ktor 2.3.9
- - KMP-Crypto *INSERT VERSION HERE*
  - Fix: Add missing iOS exports
  - Add switch to disable composite build (useful for publishing)
 
->>>>>>> 3885effd
 
 Release 3.4.0:
  - Target Java 17
