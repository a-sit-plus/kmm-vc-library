# Changelog

Release NEXT:
- Kotlin 1.9.23
- Ktor 2.3.9
- Update to latest KMP Crypto 2.5.0
  - Introduces correct mulitbase encoding
  - EC Point Compression
  - **THIS IS A BREAKING CHANGE WRT. SERIALIZATION OF DID-ENCODED KEYS**
    - Given that all EC keys were previously uncompressed, different mutlicodec identifiers are now supported and the old encoding of uncompressed keys does not work anymore, as it was faulty.
<<<<<<< HEAD
    - In addition, the encoding of the mutlibase prefix has changed, since varint-Encoding is now used correctly.
 - Fix name shadowing of gradle plugins by renaming file `Plugin.kt` -> `VcLibConventions.kt`
 - Fix: Add missing iOS exports
 - Add switch to disable composite build (useful for publishing)

=======
    - In addition, the encoding of the mutlibase prefix has changed, since varint-Encoding is now used correctly. 
- Fix name shadowing of gradle plugins by renaming file `Plugin.kt` -> `VcLibConventions.kt`
 - Get rid of arrays in serializable types and use collections instead
 - Improve interoperability with verifiers and issuers from <https://github.com/eu-digital-identity-wallet/>
 - `OidcSiopVerifier`: Move `credentialScheme` from constructor to `createAuthnRequest`
 - `OidcSiopWallet`: Add constructor parameter to fetch JSON Web Key Sets
>>>>>>> 09886353

Release 3.4.0:
 - Target Java 17
 - Updated dependencies from conventions: Bouncycastle 1.77, Serialization 1.6.3-snapshot (fork), Napier 2.7.1, KMP Crypto 2.3.0
 - Integrate `kmp-crypto` library
 - Change signature parsing and return types to `CryptoSignature` class
 - Change base public key class from`JsonWebKey` to `CryptoPublicKey`
 - Change base algorithm class from `JwsAlgorithm` to `CryptoAlgorithm`
 - Remove all ASN.1 parsing to use `kmp-crypto` functionality instead
 - Change type of X.509 certificates from `ByteArray` to `X509Certificate`
 - Refactor `CryptoService.identifier` to `CryptoService.jsonWebKey.identifier`
 - Refactor `CryptoService.toPublicKey()` to `Crypto.publicKey`
 - Add member `coseKey` to `CryptoService`
 - Support `ES384`, `ES512`, `RS256`, `RS384`, `RS512`, `PS256`, `PS384` and `PS512` signatures in `DefaultCryptoService`
 - Change `DefaultCryptoService` constructor signature: When handing over a private/public key pair, the `CryptoAlgorithm` parameter is now mandatory
 - Change return type of methods in `JwsService` to `KmmResult<T>` to transport exceptions from native implementations
 - Support static QR code use case for OIDC SIOPv2 flows in `OidcSiopVerifier`
 - Move constructor parameters `credentialRepresentation`, `requestedAttributes` from `OidcSiopVerifier` into function calls

Release 3.3.0:
 - Change non-typed attribute types (i.e. Strings) to typed credential schemes (i.e. `ConstantIndex.CredentialScheme`), this includes methods `getCredentials`, `createPresentation` in interface `Holder`, and method `getCredentials` in interface `SubjectCredentialStore`
 - Add `scheme` to `Credential` stored in `IssuerCredentialStore`
 - Add `claimNames` to `ConstantIndex.CredentialScheme` to list names of potential attributes (or claims) of the credential
 - Add `claimNames` (a nullable list of requested claim names) to method `getCredential` in interface `IssuerCredentialDataProvider`, and to method `issueCredential` in interface `Issuer`
 - Add functionality to request only specific claims to OID4VCI implementation
 - Support issuing arbitrary data types in selective disclosure items (classes `ClaimToBeIssued` and `SelectiveDisclosureItem`)

Release 3.2.0:
 - Support representing credentials in all three representations: Plain JWT, SD-JWT and ISO MDOC
 - Remove property `credentialFormat` from interface `CredentialScheme`, also enum `CredentialFormat`
 - Remove property `credentialDefinitionName` from interface `CredentialScheme`, is now automatically converted from `vcType`
 - Add properties `isoNamespace` and `isoDocType` to interface `CredentialScheme`, to be used for representing custom credentials according to ISO 18013-5
 - Remove function `storeValidatedCredentials` from interface `Holder` and its implementation `HolderAgent`
 - Remove class `Holder.ValidatedVerifiableCredentialJws`
 - Add member for `CredentialScheme` to various classes like `CredentialToBeIssued.Vc`, subclasses of `IssuedCredential`, subclasses of `StoreCredentialInput` and subclasses of `StoreEntry`
 - Add parameter for `CredentialScheme` to methods in `SubjectCredentialStore`
 - Remove function `getClaims()` from `CredentialSubject`, logic moved to `IssuerCredentialDataProvider`
 - Add parameter `representation` to method `getCredentialWithType` in interface `IssuerCredentialDataProvider`
 - Add function `storeGetNextIndex(String, String, Instant, Instant, Int)` to interface `IssuerCredentialStore`
 - Remove function `issueCredentialWithTypes(String, CryptoPublicKey?, Collection<String>, CredentialRepresentation)` from interface `Issuer` and its implementation `IssuerAgent`
 - Add function `issueCredential(CryptoPublicKey, Collection<String>, CredentialRepresentation)` to interface `Issuer` and its implementation `IssuerAgent`
 - Remove function `getCredentialWithType(String, CryptoPublicKey?, Collection<String>, CredentialRepresentation` from interface `IssuerCredentialDataProvider`
 - Add function `getCredential(CryptoPublicKey, CredentialScheme, CredentialRepresentation)` to interface `IssuerCredentialDataProvider`
 - Refactor function `storeGetNextIndex()` in `IssuerCredentialStore` to accomodate all types of credentials
 - Add constructor property `representation` to `OidcSiopVerifier` to select the representation of credentials
 - Add constructor property `credentialRepresentation` to `WalletService` (OpenId4VerifiableCredentialIssuance) to select the representation of credentials

Release 3.1.0:
 - Support representing credentials in [SD-JWT](https://drafts.oauth.net/oauth-selective-disclosure-jwt/draft-ietf-oauth-selective-disclosure-jwt.html) format
 - Rename class `Issuer.IssuedCredential.Vc` to `Issuer.IssuedCredential.VcJwt`
 - Several new classes for sealed classes like `Issuer.IssuedCredential`, `Issuer.IssuedCredentialResult`, `Holder.StoreCredentialInput`, `Holder.StoredCredential`, `Parser.ParseVcResult`, `SubjectCredentialStore.StoreEntry`, `Verifier.VerifyCredentialResult`
 - Require implementations of `CredentialSubject` to implement `getClaims()` to process claims when issuing a credential with selective disclosures

Release 3.0.1:
 - Dependency Updates
   - OKIO 3.5.0
   - UUID 0.8.1
   - Encodings 1.2.3
   - JOSE+JWT 9.31
   - JSON 20230618

Release 3.0.0:
 - Creating, issuing, managing and verifying ISO/IEC 18013-5:2021 credentials
 - Kotlin 1.9.10
 - Generic structure for public keys
 - `kotlinx.serialization` fork with CBOR enhancements for COSE support

Release 2.0.2:
 - `vclib-openid`: Add response modes for query and fragment, i.e. Wallet may return the authentication response in query params or as fragment params on a SIOPv2 call
 - `vclib-openid`: Create fresh challenges for every SIOPv2 request
 - `vclib-openid`: Option to set `state` and receive it back in the response

Release 2.0.1:
 - `vclib-openid`: Remove `OidcSiopProtocol`, replace with `OidcSiopVerifier` and `OidcSiopWallet`, remove `AuthenticationResponse` and `AuthenticationRequest` holder classes
 - `vclib-openid`: Update implementation of OIDC SIOPv2 to v1.0.12 (2023-01-01), and of OID4VP to draft 18 (2023-04-21). Still missing requesting single claims, selective disclosure, among other parts

Release 2.0.0:
 - Add `AtomicAttribute2023` as a sample for custom credentials
 - Remove deprecated methods for "attribute names" and `AtomicAttributeCredential`
 - Remove list of known atomic attribute names in `AttributeIndex.genericAttributes`
 - Remove `attributeNames` in `Holder.createPresentation()`, `Holder.getCredentials()`, `SubjectCredentialStore.getCredentials()`
 - Replace `PresentProofProtocol.requestedAttributeNames` with `requestedAttributeTypes`
 - Remove `ConstantIndex.Generic` as the default credential scheme
 - Remove `goalCodeIssue` and `goalCodeRequestProof` from `CredentialScheme`

Release 1.8.0:
 - Remove `JwsContentType`, replace with strings from `JwsContentTypeConstants`
 - Add `JsonWebToken` to use as payload in `JwsHeader` or others
 - Change type of `exp` and `nbf` in `JwsHeader` from `long` to `Instant`
 - Remove all references to "attribute names" in credential subjects, we'll only use types from now on, as in the [W3C VC Data Model](https://w3c.github.io/vc-data-model/#types), e.g. deprecate the usage of methods referencing attribute names
 - Rename `keyId` to `identifier` (calculated from the Json Web Key) in `CryptoService` to decouple identifiers in VC from keyIds
 - Add `identifier` to `Holder`, `Verifier`, `Issuer`, which is by default the `identifier` of the `CryptoService`, i.e. typically the `keyId`
 - Move `extractPublicKeyFromX509Cert` from interface `VerifierCryptoService` (with expected implementations) to expected object `CryptoUtils`
 - Migrate usages of `keyId` to a more general concept of keys in `getKey()` in classes `JwsHeader` and `JweHeader`

Release 1.7.2:
 - Refactor `LibraryInitializer.registerExtensionLibrary`, see Readme

Release 1.7.1:
 - Remove references to `PupilIdCredential`, will be moved to separate library
 
Release 1.6.0:
 - Store attachments with reference to VC (changes `SubjectCredentialStore`)
 
Release 1.5.0:
 - Update dependencies: Kotlin 1.8.0, `KmmResult` 1.4.0
 - Remove "plain" instances of classes, not used on iOS

Release 1.4.0:
 - Remove `photo` from `PupilIdCredential`
 - Remove `pupilId` from `PupilIdCredential`
 - Add `cardId` to `PupilIdCredential`
 - Add `pictureHash` to `PupilIdCredential`
 - Add `scaledPictureHash` to `PupilIdCredential`
 - Transport attachments in `IssueCredential` protocol, which will contain photos (as binary blobs)
 - Update dependencies: Kotlin 1.7.21, Serialization 1.4.1, Kotest 5.5.4

Release 1.3.12:
 - Update to `KmmResult` 1.1

Release 1.3.11:
 - Migrate public API to use `KmmResult`: Return a `failure` with a custom Exception if something goes wrong, otherwise return a `success` with a custom data class.

Release 1.3.10:
 - Implement validating JWS with jsonWebKey and certificates from header
 - Export `BitSet` to Kotlin/Native, i.e. do not `inline` the class

Release 1.3.9:
 - True multiplatform BitSet implementation<|MERGE_RESOLUTION|>--- conflicted
+++ resolved
@@ -8,20 +8,14 @@
   - EC Point Compression
   - **THIS IS A BREAKING CHANGE WRT. SERIALIZATION OF DID-ENCODED KEYS**
     - Given that all EC keys were previously uncompressed, different mutlicodec identifiers are now supported and the old encoding of uncompressed keys does not work anymore, as it was faulty.
-<<<<<<< HEAD
     - In addition, the encoding of the mutlibase prefix has changed, since varint-Encoding is now used correctly.
  - Fix name shadowing of gradle plugins by renaming file `Plugin.kt` -> `VcLibConventions.kt`
  - Fix: Add missing iOS exports
  - Add switch to disable composite build (useful for publishing)
-
-=======
-    - In addition, the encoding of the mutlibase prefix has changed, since varint-Encoding is now used correctly. 
-- Fix name shadowing of gradle plugins by renaming file `Plugin.kt` -> `VcLibConventions.kt`
  - Get rid of arrays in serializable types and use collections instead
  - Improve interoperability with verifiers and issuers from <https://github.com/eu-digital-identity-wallet/>
  - `OidcSiopVerifier`: Move `credentialScheme` from constructor to `createAuthnRequest`
  - `OidcSiopWallet`: Add constructor parameter to fetch JSON Web Key Sets
->>>>>>> 09886353
 
 Release 3.4.0:
  - Target Java 17
