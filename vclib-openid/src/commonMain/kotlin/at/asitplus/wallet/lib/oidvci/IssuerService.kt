package at.asitplus.wallet.lib.oidvci

import at.asitplus.crypto.datatypes.jws.JwsAlgorithm
import at.asitplus.crypto.datatypes.cose.toCoseKey
import at.asitplus.crypto.datatypes.io.Base64UrlStrict
import at.asitplus.crypto.datatypes.jws.JsonWebToken
import at.asitplus.crypto.datatypes.jws.JwsSigned
import at.asitplus.crypto.datatypes.jws.toJsonWebKey
import at.asitplus.wallet.lib.agent.Issuer
<<<<<<< HEAD
import at.asitplus.wallet.lib.data.ConstantIndex
import at.asitplus.wallet.lib.data.VcDataModelConstants.VERIFIABLE_CREDENTIAL
import at.asitplus.wallet.lib.iso.IsoDataModelConstants.DOC_TYPE_MDL
import at.asitplus.wallet.lib.iso.IsoDataModelConstants.DataElements
import at.asitplus.wallet.lib.iso.IsoDataModelConstants.NAMESPACE_MDL
=======
import at.asitplus.wallet.lib.data.Base64UrlStrict
import at.asitplus.wallet.lib.data.ConstantIndex
import at.asitplus.wallet.lib.data.VcDataModelConstants.VERIFIABLE_CREDENTIAL
import at.asitplus.wallet.lib.jws.JsonWebToken
import at.asitplus.wallet.lib.jws.JwsAlgorithm
import at.asitplus.wallet.lib.jws.JwsSigned
>>>>>>> cd329850
import at.asitplus.wallet.lib.oidc.AuthenticationRequestParameters
import at.asitplus.wallet.lib.oidc.OpenIdConstants
import at.asitplus.wallet.lib.oidc.OpenIdConstants.BINDING_METHOD_COSE_KEY
import at.asitplus.wallet.lib.oidc.OpenIdConstants.Errors
import at.asitplus.wallet.lib.oidc.OpenIdConstants.PREFIX_DID_KEY
import at.asitplus.wallet.lib.oidc.OpenIdConstants.ProofTypes
import at.asitplus.wallet.lib.oidc.OpenIdConstants.TOKEN_PREFIX_BEARER
import at.asitplus.wallet.lib.oidc.OpenIdConstants.TOKEN_TYPE_BEARER
import at.asitplus.wallet.lib.oidc.OpenIdConstants.URN_TYPE_JWK_THUMBPRINT
import at.asitplus.wallet.lib.oidvci.mdl.RequestedCredentialClaimSpecification
<<<<<<< HEAD
import io.ktor.http.*
=======
import io.ktor.http.URLBuilder
>>>>>>> cd329850
import io.matthewnelson.encoding.core.Encoder.Companion.encodeToString
import kotlin.coroutines.cancellation.CancellationException

/**
 * Server implementation to issue credentials using
 * [OpenID for Verifiable Credential Issuance](https://openid.net/specs/openid-4-verifiable-credential-issuance-1_0.html).
 * Implemented from Draft `openid-4-verifiable-credential-issuance-1_0-11`, 2023-02-03.
 */
class IssuerService(
    /**
     * Used to actually issue the credential.
     */
    private val issuer: Issuer,
    /**
     * List of supported schemes.
     */
    private val credentialSchemes: Collection<ConstantIndex.CredentialScheme>,
    /**
     * Used to create and verify authorization codes during issuing.
     */
    private val codeService: CodeService = DefaultCodeService(),
    /**
     * Used to create and verify bearer tokens during issuing.
     */
    private val tokenService: TokenService = DefaultTokenService(),
    /**
     * Used to provide challenge to clients to include in proof of posession of key material.
     */
    private val clientNonceService: NonceService = DefaultNonceService(),
    /**
     * Used as [IssuerMetadata.authorizationServer].
     */
    private val authorizationServer: String? = null,
    /**
     * Used in several fields in [IssuerMetadata], to provide endpoint URLs to clients.
     */
    private val publicContext: String = "https://wallet.a-sit.at/",
    /**
     * Used to build [IssuerMetadata.authorizationEndpointUrl], i.e. implementers need to forward requests
     * to that URI (which starts with [publicContext]) to [authorize].
     */
    private val authorizationEndpointPath: String = "/authorize",
    /**
     * Used to build [IssuerMetadata.tokenEndpointUrl], i.e. implementers need to forward requests
     * to that URI (which starts with [publicContext]) to [token].
     */
    private val tokenEndpointPath: String = "/token",
    /**
     * Used to build [IssuerMetadata.credentialEndpointUrl], i.e. implementers need to forward requests
     * to that URI (which starts with [publicContext]) to [credential].
     */
    private val credentialEndpointPath: String = "/credential",
) {

    /**
     * Serve this result JSON-serialized under `/.well-known/openid-credential-issuer`
     */
    val metadata: IssuerMetadata by lazy {
<<<<<<< HEAD
        val credentialFormats = credentialSchemes.map {
            when (it.credentialFormat) {
                ConstantIndex.CredentialFormat.ISO_18013 -> SupportedCredentialFormat(
                    format = CredentialFormatEnum.MSO_MDOC,
                    id = it.vcType,
                    types = arrayOf(it.vcType),
                    docType = DOC_TYPE_MDL,
                    claims = mapOf(
                        NAMESPACE_MDL to mapOf(
                            DataElements.GIVEN_NAME to RequestedCredentialClaimSpecification(),
                            DataElements.FAMILY_NAME to RequestedCredentialClaimSpecification(),
                            DataElements.DOCUMENT_NUMBER to RequestedCredentialClaimSpecification(),
                            DataElements.ISSUE_DATE to RequestedCredentialClaimSpecification(),
                            DataElements.EXPIRY_DATE to RequestedCredentialClaimSpecification(),
                            DataElements.DRIVING_PRIVILEGES to RequestedCredentialClaimSpecification(),
                        )
                    ),
                    supportedBindingMethods = arrayOf(BINDING_METHOD_COSE_KEY),
                    supportedCryptographicSuites = arrayOf(JwsAlgorithm.ES256.identifier),
                )

                ConstantIndex.CredentialFormat.W3C_VC -> SupportedCredentialFormat(
                    format = CredentialFormatEnum.JWT_VC,
                    id = it.vcType,
                    types = arrayOf(VERIFIABLE_CREDENTIAL, it.vcType),
                    supportedBindingMethods = arrayOf(PREFIX_DID_KEY, URN_TYPE_JWK_THUMBPRINT),
                    supportedCryptographicSuites = arrayOf(JwsAlgorithm.ES256.identifier),
                )
            }
        }
=======
>>>>>>> cd329850
        IssuerMetadata(
            issuer = publicContext,
            credentialIssuer = publicContext,
            authorizationServer = authorizationServer,
            authorizationEndpointUrl = "$publicContext$authorizationEndpointPath",
            tokenEndpointUrl = "$publicContext$tokenEndpointPath",
            credentialEndpointUrl = "$publicContext$credentialEndpointPath",
            supportedCredentialFormat = credentialSchemes.flatMap { it.toSupportedCredentialFormat() }.toTypedArray(),
            displayProperties = credentialSchemes
                .map { DisplayProperties(it.vcType, "en") }
                .toTypedArray()
        )
    }

    private fun ConstantIndex.CredentialScheme.toSupportedCredentialFormat() = listOf(
        SupportedCredentialFormat(
            format = CredentialFormatEnum.MSO_MDOC,
            id = vcType,
            types = arrayOf(vcType),
            docType = isoDocType,
            claims = buildIsoClaims(),
            supportedBindingMethods = arrayOf(BINDING_METHOD_COSE_KEY),
            supportedCryptographicSuites = arrayOf(JwsAlgorithm.ES256.text),
        ),
        SupportedCredentialFormat(
            format = CredentialFormatEnum.JWT_VC,
            id = vcType,
            types = arrayOf(VERIFIABLE_CREDENTIAL, vcType),
            supportedBindingMethods = arrayOf(PREFIX_DID_KEY, URN_TYPE_JWK_THUMBPRINT),
            supportedCryptographicSuites = arrayOf(JwsAlgorithm.ES256.text),
        ),
        SupportedCredentialFormat(
            format = CredentialFormatEnum.JWT_VC_SD,
            id = vcType,
            types = arrayOf(VERIFIABLE_CREDENTIAL, vcType),
            supportedBindingMethods = arrayOf(PREFIX_DID_KEY, URN_TYPE_JWK_THUMBPRINT),
            supportedCryptographicSuites = arrayOf(JwsAlgorithm.ES256.text),
        )
    )

    private fun ConstantIndex.CredentialScheme.buildIsoClaims() = mapOf(
        isoNamespace to ConstantIndex.MobileDrivingLicence2023.claimNames
            .associateWith { RequestedCredentialClaimSpecification() }
    )

    /**
     * Send this result as HTTP Header `Location` in a 302 response to the client.
     * @return URL build from client's `redirect_uri` with a `code` query parameter containing a fresh authorization
     * code from [codeService].
     */
    fun authorize(params: AuthenticationRequestParameters): String? {
        val builder = URLBuilder(params.redirectUrl ?: return null)
        builder.parameters.append(OpenIdConstants.GRANT_TYPE_CODE, codeService.provideCode())
        return builder.buildString()
    }

    /**
     * Verifies the authorization code sent by the client and issues an access token.
     * Send this value JSON-serialized back to the client.
     */
    @Throws(OAuth2Exception::class)
    fun token(params: TokenRequestParameters): TokenResponseParameters {
        if (!codeService.verifyCode(params.code))
            throw OAuth2Exception(Errors.INVALID_CODE)
        return TokenResponseParameters(
            accessToken = tokenService.provideToken(),
            tokenType = TOKEN_TYPE_BEARER,
            expires = 3600,
            clientNonce = clientNonceService.provideNonce()
        )
    }

    /**
     * Verifies the [authorizationHeader] to contain a token from [tokenService],
     * verifies the proof sent by the client (must contain a nonce from [clientNonceService]),
     * and issues credentials to the client.
     * Send the result JSON-serialized back to the client.
     *
     * @param authorizationHeader The value of HTTP header `Authorization` sent by the client
     * @param params Parameters the client sent JSON-serialized in the HTTP body
     */
    @Throws(OAuth2Exception::class, CancellationException::class)
    suspend fun credential(
        authorizationHeader: String,
        params: CredentialRequestParameters
    ): CredentialResponseParameters {
        if (!tokenService.verifyToken(authorizationHeader.removePrefix(TOKEN_PREFIX_BEARER)))
            throw OAuth2Exception(Errors.INVALID_TOKEN)
        val proof = params.proof
            ?: throw OAuth2Exception(Errors.INVALID_REQUEST)
        if (proof.proofType != ProofTypes.JWT)
            throw OAuth2Exception(Errors.INVALID_PROOF)
        val jwsSigned = JwsSigned.parse(proof.jwt)
            ?: throw OAuth2Exception(Errors.INVALID_PROOF)
        val jwt = JsonWebToken.deserialize(jwsSigned.payload.decodeToString()).getOrNull()
            ?: throw OAuth2Exception(Errors.INVALID_PROOF)
        if (jwt.nonce == null || !clientNonceService.verifyAndRemoveNonce(jwt.nonce!!))
            throw OAuth2Exception(Errors.INVALID_PROOF)
        if (jwsSigned.header.type != ProofTypes.JWT_HEADER_TYPE)
            throw OAuth2Exception(Errors.INVALID_PROOF)
        val subjectPublicKey = jwsSigned.header.publicKey?.toJsonWebKey()?.getOrNull()
            ?: throw OAuth2Exception(Errors.INVALID_PROOF)
        val cryptoPublicKey = subjectPublicKey.toCryptoPublicKey()
            ?: throw OAuth2Exception(Errors.INVALID_PROOF)

<<<<<<< HEAD
        val issuedCredentialResult = issuer.issueCredentialWithTypes(
            subjectId = subjectPublicKey.identifier,
//            subjectPublicKey = CoseKey.fromAnsiX963Bytes(
//                CoseKeyType.EC2,
//                CoseEllipticCurve.P256,
//                subjectPublicKey.toAnsiX963ByteArray().getOrThrow()
//            ),
            subjectPublicKey = subjectPublicKey.toCryptoPublicKey().transform { it.toCoseKey() }.getOrThrow(),
            attributeTypes = params.types.toList()
=======
        val issuedCredentialResult = issuer.issueCredential(
            subjectPublicKey = cryptoPublicKey,
            attributeTypes = params.types.toList(),
            representation = params.format.toRepresentation(),
            claimNames = params.claims?.map { it.value.keys }?.flatten()?.ifEmpty { null }
>>>>>>> cd329850
        )
        if (issuedCredentialResult.successful.isEmpty()) {
            throw OAuth2Exception(Errors.INVALID_REQUEST)
        }
        return issuedCredentialResult.successful.first().toCredentialResponseParameters()
    }

<<<<<<< HEAD
        return when (val issuedCredential = issuedCredentialResult.successful.first()) {
            is Issuer.IssuedCredential.Iso -> CredentialResponseParameters(
                format = CredentialFormatEnum.MSO_MDOC,
                credential = issuedCredential.issuerSigned.serialize().encodeToString(Base64UrlStrict)
            )

            is Issuer.IssuedCredential.Vc -> CredentialResponseParameters(
                format = CredentialFormatEnum.JWT_VC,
                credential = issuedCredential.vcJws
            )
        }
=======
    private fun Issuer.IssuedCredential.toCredentialResponseParameters() = when (this) {
        is Issuer.IssuedCredential.Iso -> CredentialResponseParameters(
            format = CredentialFormatEnum.MSO_MDOC,
            credential = issuerSigned.serialize().encodeToString(Base64UrlStrict),
        )

        is Issuer.IssuedCredential.VcJwt -> CredentialResponseParameters(
            format = CredentialFormatEnum.JWT_VC,
            credential = vcJws,
        )

        is Issuer.IssuedCredential.VcSdJwt -> CredentialResponseParameters(
            format = CredentialFormatEnum.JWT_VC_SD,
            credential = vcSdJwt,
        )
>>>>>>> cd329850
    }

}

private fun CredentialFormatEnum.toRepresentation() = when (this) {
    CredentialFormatEnum.JWT_VC_SD -> ConstantIndex.CredentialRepresentation.SD_JWT
    CredentialFormatEnum.MSO_MDOC -> ConstantIndex.CredentialRepresentation.ISO_MDOC
    else -> ConstantIndex.CredentialRepresentation.PLAIN_JWT
}

class OAuth2Exception(val error: String, val errorDescription: String? = null) : Throwable(error) {

}<|MERGE_RESOLUTION|>--- conflicted
+++ resolved
@@ -1,26 +1,12 @@
 package at.asitplus.wallet.lib.oidvci
 
 import at.asitplus.crypto.datatypes.jws.JwsAlgorithm
-import at.asitplus.crypto.datatypes.cose.toCoseKey
 import at.asitplus.crypto.datatypes.io.Base64UrlStrict
 import at.asitplus.crypto.datatypes.jws.JsonWebToken
 import at.asitplus.crypto.datatypes.jws.JwsSigned
-import at.asitplus.crypto.datatypes.jws.toJsonWebKey
 import at.asitplus.wallet.lib.agent.Issuer
-<<<<<<< HEAD
 import at.asitplus.wallet.lib.data.ConstantIndex
 import at.asitplus.wallet.lib.data.VcDataModelConstants.VERIFIABLE_CREDENTIAL
-import at.asitplus.wallet.lib.iso.IsoDataModelConstants.DOC_TYPE_MDL
-import at.asitplus.wallet.lib.iso.IsoDataModelConstants.DataElements
-import at.asitplus.wallet.lib.iso.IsoDataModelConstants.NAMESPACE_MDL
-=======
-import at.asitplus.wallet.lib.data.Base64UrlStrict
-import at.asitplus.wallet.lib.data.ConstantIndex
-import at.asitplus.wallet.lib.data.VcDataModelConstants.VERIFIABLE_CREDENTIAL
-import at.asitplus.wallet.lib.jws.JsonWebToken
-import at.asitplus.wallet.lib.jws.JwsAlgorithm
-import at.asitplus.wallet.lib.jws.JwsSigned
->>>>>>> cd329850
 import at.asitplus.wallet.lib.oidc.AuthenticationRequestParameters
 import at.asitplus.wallet.lib.oidc.OpenIdConstants
 import at.asitplus.wallet.lib.oidc.OpenIdConstants.BINDING_METHOD_COSE_KEY
@@ -31,11 +17,7 @@
 import at.asitplus.wallet.lib.oidc.OpenIdConstants.TOKEN_TYPE_BEARER
 import at.asitplus.wallet.lib.oidc.OpenIdConstants.URN_TYPE_JWK_THUMBPRINT
 import at.asitplus.wallet.lib.oidvci.mdl.RequestedCredentialClaimSpecification
-<<<<<<< HEAD
-import io.ktor.http.*
-=======
 import io.ktor.http.URLBuilder
->>>>>>> cd329850
 import io.matthewnelson.encoding.core.Encoder.Companion.encodeToString
 import kotlin.coroutines.cancellation.CancellationException
 
@@ -94,39 +76,6 @@
      * Serve this result JSON-serialized under `/.well-known/openid-credential-issuer`
      */
     val metadata: IssuerMetadata by lazy {
-<<<<<<< HEAD
-        val credentialFormats = credentialSchemes.map {
-            when (it.credentialFormat) {
-                ConstantIndex.CredentialFormat.ISO_18013 -> SupportedCredentialFormat(
-                    format = CredentialFormatEnum.MSO_MDOC,
-                    id = it.vcType,
-                    types = arrayOf(it.vcType),
-                    docType = DOC_TYPE_MDL,
-                    claims = mapOf(
-                        NAMESPACE_MDL to mapOf(
-                            DataElements.GIVEN_NAME to RequestedCredentialClaimSpecification(),
-                            DataElements.FAMILY_NAME to RequestedCredentialClaimSpecification(),
-                            DataElements.DOCUMENT_NUMBER to RequestedCredentialClaimSpecification(),
-                            DataElements.ISSUE_DATE to RequestedCredentialClaimSpecification(),
-                            DataElements.EXPIRY_DATE to RequestedCredentialClaimSpecification(),
-                            DataElements.DRIVING_PRIVILEGES to RequestedCredentialClaimSpecification(),
-                        )
-                    ),
-                    supportedBindingMethods = arrayOf(BINDING_METHOD_COSE_KEY),
-                    supportedCryptographicSuites = arrayOf(JwsAlgorithm.ES256.identifier),
-                )
-
-                ConstantIndex.CredentialFormat.W3C_VC -> SupportedCredentialFormat(
-                    format = CredentialFormatEnum.JWT_VC,
-                    id = it.vcType,
-                    types = arrayOf(VERIFIABLE_CREDENTIAL, it.vcType),
-                    supportedBindingMethods = arrayOf(PREFIX_DID_KEY, URN_TYPE_JWK_THUMBPRINT),
-                    supportedCryptographicSuites = arrayOf(JwsAlgorithm.ES256.identifier),
-                )
-            }
-        }
-=======
->>>>>>> cd329850
         IssuerMetadata(
             issuer = publicContext,
             credentialIssuer = publicContext,
@@ -149,21 +98,21 @@
             docType = isoDocType,
             claims = buildIsoClaims(),
             supportedBindingMethods = arrayOf(BINDING_METHOD_COSE_KEY),
-            supportedCryptographicSuites = arrayOf(JwsAlgorithm.ES256.text),
+            supportedCryptographicSuites = arrayOf(JwsAlgorithm.ES256.identifier),
         ),
         SupportedCredentialFormat(
             format = CredentialFormatEnum.JWT_VC,
             id = vcType,
             types = arrayOf(VERIFIABLE_CREDENTIAL, vcType),
             supportedBindingMethods = arrayOf(PREFIX_DID_KEY, URN_TYPE_JWK_THUMBPRINT),
-            supportedCryptographicSuites = arrayOf(JwsAlgorithm.ES256.text),
+            supportedCryptographicSuites = arrayOf(JwsAlgorithm.ES256.identifier),
         ),
         SupportedCredentialFormat(
             format = CredentialFormatEnum.JWT_VC_SD,
             id = vcType,
             types = arrayOf(VERIFIABLE_CREDENTIAL, vcType),
             supportedBindingMethods = arrayOf(PREFIX_DID_KEY, URN_TYPE_JWK_THUMBPRINT),
-            supportedCryptographicSuites = arrayOf(JwsAlgorithm.ES256.text),
+            supportedCryptographicSuites = arrayOf(JwsAlgorithm.ES256.identifier),
         )
     )
 
@@ -227,28 +176,14 @@
             throw OAuth2Exception(Errors.INVALID_PROOF)
         if (jwsSigned.header.type != ProofTypes.JWT_HEADER_TYPE)
             throw OAuth2Exception(Errors.INVALID_PROOF)
-        val subjectPublicKey = jwsSigned.header.publicKey?.toJsonWebKey()?.getOrNull()
+        val subjectPublicKey = jwsSigned.header.publicKey
             ?: throw OAuth2Exception(Errors.INVALID_PROOF)
-        val cryptoPublicKey = subjectPublicKey.toCryptoPublicKey()
-            ?: throw OAuth2Exception(Errors.INVALID_PROOF)
-
-<<<<<<< HEAD
-        val issuedCredentialResult = issuer.issueCredentialWithTypes(
-            subjectId = subjectPublicKey.identifier,
-//            subjectPublicKey = CoseKey.fromAnsiX963Bytes(
-//                CoseKeyType.EC2,
-//                CoseEllipticCurve.P256,
-//                subjectPublicKey.toAnsiX963ByteArray().getOrThrow()
-//            ),
-            subjectPublicKey = subjectPublicKey.toCryptoPublicKey().transform { it.toCoseKey() }.getOrThrow(),
-            attributeTypes = params.types.toList()
-=======
+
         val issuedCredentialResult = issuer.issueCredential(
-            subjectPublicKey = cryptoPublicKey,
+            subjectPublicKey = subjectPublicKey,
             attributeTypes = params.types.toList(),
             representation = params.format.toRepresentation(),
             claimNames = params.claims?.map { it.value.keys }?.flatten()?.ifEmpty { null }
->>>>>>> cd329850
         )
         if (issuedCredentialResult.successful.isEmpty()) {
             throw OAuth2Exception(Errors.INVALID_REQUEST)
@@ -256,19 +191,6 @@
         return issuedCredentialResult.successful.first().toCredentialResponseParameters()
     }
 
-<<<<<<< HEAD
-        return when (val issuedCredential = issuedCredentialResult.successful.first()) {
-            is Issuer.IssuedCredential.Iso -> CredentialResponseParameters(
-                format = CredentialFormatEnum.MSO_MDOC,
-                credential = issuedCredential.issuerSigned.serialize().encodeToString(Base64UrlStrict)
-            )
-
-            is Issuer.IssuedCredential.Vc -> CredentialResponseParameters(
-                format = CredentialFormatEnum.JWT_VC,
-                credential = issuedCredential.vcJws
-            )
-        }
-=======
     private fun Issuer.IssuedCredential.toCredentialResponseParameters() = when (this) {
         is Issuer.IssuedCredential.Iso -> CredentialResponseParameters(
             format = CredentialFormatEnum.MSO_MDOC,
@@ -284,7 +206,6 @@
             format = CredentialFormatEnum.JWT_VC_SD,
             credential = vcSdJwt,
         )
->>>>>>> cd329850
     }
 
 }
