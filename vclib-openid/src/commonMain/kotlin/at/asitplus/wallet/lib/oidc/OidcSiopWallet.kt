package at.asitplus.wallet.lib.oidc

import at.asitplus.KmmResult
import at.asitplus.crypto.datatypes.CryptoPublicKey
import at.asitplus.crypto.datatypes.jws.JsonWebKeySet
import at.asitplus.crypto.datatypes.jws.JwsSigned
import at.asitplus.crypto.datatypes.jws.toJsonWebKey
import at.asitplus.wallet.lib.agent.CryptoService
import at.asitplus.wallet.lib.agent.Holder
import at.asitplus.wallet.lib.data.dif.ClaimFormatEnum
import at.asitplus.wallet.lib.data.dif.PresentationDefinition
import at.asitplus.wallet.lib.jws.DefaultJwsService
import at.asitplus.wallet.lib.jws.JwsService
import at.asitplus.wallet.lib.oidc.OpenIdConstants.Errors
import at.asitplus.wallet.lib.oidc.OpenIdConstants.ID_TOKEN
import at.asitplus.wallet.lib.oidc.OpenIdConstants.PREFIX_DID_KEY
import at.asitplus.wallet.lib.oidc.OpenIdConstants.ResponseModes.DIRECT_POST
import at.asitplus.wallet.lib.oidc.OpenIdConstants.ResponseModes.DIRECT_POST_JWT
import at.asitplus.wallet.lib.oidc.OpenIdConstants.ResponseModes.QUERY
import at.asitplus.wallet.lib.oidc.OpenIdConstants.SCOPE_OPENID
import at.asitplus.wallet.lib.oidc.OpenIdConstants.URN_TYPE_JWK_THUMBPRINT
import at.asitplus.wallet.lib.oidc.OpenIdConstants.VP_TOKEN
import at.asitplus.wallet.lib.oidvci.IssuerMetadata
import at.asitplus.wallet.lib.oidvci.OAuth2Exception
import at.asitplus.wallet.lib.oidvci.decodeFromUrlQuery
import at.asitplus.wallet.lib.oidvci.encodeToParameters
import at.asitplus.wallet.lib.oidvci.formUrlEncode
import io.github.aakira.napier.Napier
import io.ktor.http.URLBuilder
import io.ktor.http.Url
import io.ktor.util.flattenEntries
import io.matthewnelson.encoding.base16.Base16
import io.matthewnelson.encoding.core.Encoder.Companion.encodeToString
import kotlinx.datetime.Clock
import kotlinx.serialization.json.JsonPrimitive
import kotlinx.serialization.json.buildJsonArray
import kotlin.time.Duration.Companion.seconds


/**
 * Combines Verifiable Presentations with OpenId Connect.
 * Implements [OIDC for VP](https://openid.net/specs/openid-connect-4-verifiable-presentations-1_0.html) (2023-04-21)
 * as well as [SIOP V2](https://openid.net/specs/openid-connect-self-issued-v2-1_0.html) (2023-01-01).
 *
 * The [holder] creates the Authentication Response, see [OidcSiopVerifier] for the verifier.
 */
class OidcSiopWallet(
    private val holder: Holder,
    private val agentPublicKey: CryptoPublicKey,
    private val jwsService: JwsService,
    private val clock: Clock = Clock.System,
    private val clientId: String = "https://wallet.a-sit.at/",
    /**
     * Need to implement if resources are defined by reference, i.e. the URL for a [JsonWebKeySet],
     * or the authentication request itself as `request_uri`.
     * Implementations need to fetch the url passed in, and return either the body, if there is one,
     * or the HTTP header `Location`, i.e. if the server sends the request object as a redirect.
     */
    private val remoteResourceRetriever: RemoteResourceRetrieverFunction = { null },
    /**
     * Need to verify the request object serialized as a JWS,
     * which may be signed with a pre-registered key (see [OpenIdConstants.ClientIdSchemes.PRE_REGISTERED]).
     */
    private val requestObjectJwsVerifier: RequestObjectJwsVerifier = RequestObjectJwsVerifier { _, _ -> true },
    /**
     * Need to implement if the presentation definition needs to be derived from a scope value.
     * See [ScopePresentationDefinitionRetriever] for implementation instructions.
     */
    private val scopePresentationDefinitionRetriever: ScopePresentationDefinitionRetriever? = null,
) {
    companion object {
        fun newInstance(
            holder: Holder,
            cryptoService: CryptoService,
            jwsService: JwsService = DefaultJwsService(cryptoService),
            clock: Clock = Clock.System,
            clientId: String = "https://wallet.a-sit.at/",
            remoteResourceRetriever: RemoteResourceRetrieverFunction = { null },
            requestObjectJwsVerifier: RequestObjectJwsVerifier = RequestObjectJwsVerifier { jws, authnRequest -> true },
            scopePresentationDefinitionRetriever: ScopePresentationDefinitionRetriever? = { null },
        ) = OidcSiopWallet(
            holder = holder,
            agentPublicKey = cryptoService.publicKey,
            jwsService = jwsService,
            clock = clock,
            clientId = clientId,
            remoteResourceRetriever = remoteResourceRetriever,
            requestObjectJwsVerifier = requestObjectJwsVerifier,
            scopePresentationDefinitionRetriever = scopePresentationDefinitionRetriever,
        )
    }

<<<<<<< HEAD
    /**
     * Possible outcomes of creating the OIDC Authentication Response
     */
    sealed class AuthenticationResponseResult {
        /**
         * Wallet returns the [AuthenticationResponseParameters] as form parameters, which shall be posted to
         * `redirect_uri of the Relying Party, i.e. clients should execute that POST with [params] to [url].
         */
        data class Post(val url: String, val params: Map<String, String>) :
            AuthenticationResponseResult()

        /**
         * Wallet returns the [AuthenticationResponseParameters] as fragment parameters appended to the
         * `redirect_uri` of the Relying Party, i.e. clients should simply open the [url].
         */
        data class Redirect(val url: String) : AuthenticationResponseResult()
    }

=======
>>>>>>> 61aa811f
    val metadata: IssuerMetadata by lazy {
        IssuerMetadata(
            issuer = clientId,
            authorizationEndpointUrl = clientId,
            responseTypesSupported = setOf(ID_TOKEN),
            scopesSupported = setOf(SCOPE_OPENID),
            subjectTypesSupported = setOf("pairwise", "public"),
            idTokenSigningAlgorithmsSupported = setOf(jwsService.algorithm.identifier),
            requestObjectSigningAlgorithmsSupported = setOf(jwsService.algorithm.identifier),
            subjectSyntaxTypesSupported = setOf(URN_TYPE_JWK_THUMBPRINT, PREFIX_DID_KEY),
            idTokenTypesSupported = setOf(IdTokenType.SUBJECT_SIGNED),
            presentationDefinitionUriSupported = false,
        )
    }

    /**
     * Pass in the URL sent by the Verifier (containing the [AuthenticationRequestParameters] as query parameters),
     * to create [AuthenticationResponseResult] that can be sent back to the Verifier, see
     * [AuthenticationResponseResult].
     */
    suspend fun createAuthnResponse(input: String): KmmResult<AuthenticationResponseResult> {
        return createAuthnResponse(retrieveAuthenticationRequestParameters(input))
    }

    /**
     * Pass in the URL sent by the Verifier (containing the [AuthenticationRequestParameters] as query parameters),
     * to create [AuthenticationResponseParameters] that can be sent back to the Verifier, see
     * [AuthenticationResponseResult].
     */
    suspend fun retrieveAuthenticationRequestParameters(input: String): AuthenticationRequestParameters {
        val params = kotlin.runCatching {
            // maybe it's already a request jws?
            parseRequestObjectJws(input)
        }.getOrNull() ?: kotlin.runCatching {
            // maybe it's a url that already encodes the authentication request as url parameters
            Url(input).parameters.flattenEntries().toMap()
                .decodeFromUrlQuery<AuthenticationRequestParameters>()
        }.getOrNull() ?: kotlin.runCatching {
            // maybe it's a url that yields the request object in some other way
            remoteResourceRetriever.invoke(input)
                ?.let { retrieveAuthenticationRequestParameters(it) }
        }.getOrNull()
        ?: throw OAuth2Exception(Errors.INVALID_REQUEST)
            .also { Napier.w("Could not parse authentication request: $input") }

        val requestParams = params.requestUri?.let {
            // go down the rabbit hole following the request_uri parameters
            retrieveAuthenticationRequestParameters(it).also { newParams ->
                if (params.clientId != newParams.clientId) {
                    throw OAuth2Exception(Errors.INVALID_REQUEST)
                        .also { Napier.e("Client ids do not match: before: $params, after: $newParams") }
                }
            }
        } ?: params

        val authenticationRequestParameters = requestParams.let { extractRequestObject(it) ?: it }
        if (authenticationRequestParameters.clientId != requestParams.clientId) {
            throw OAuth2Exception(Errors.INVALID_REQUEST)
                .also { Napier.w("Client ids do not match: outer: $requestParams, inner: $authenticationRequestParameters") }
        }
        return authenticationRequestParameters
    }

    private fun extractRequestObject(params: AuthenticationRequestParameters): AuthenticationRequestParameters? {
        params.request?.let { requestObject ->
            return parseRequestObjectJws(requestObject)
        }
        return null
    }

    private fun parseRequestObjectJws(requestObject: String): AuthenticationRequestParameters? {
        JwsSigned.parse(requestObject)?.let { jws ->
            val authnRequestParams = kotlin.runCatching {
                AuthenticationRequestParameters.deserialize(jws.payload.decodeToString())
            }.getOrNull() ?: return null
            val signatureVerified = requestObjectJwsVerifier.invoke(jws, authnRequestParams)
            if (!signatureVerified) {
                Napier.w("parseRequestObjectJws: Signature not verified for $jws")
                return null
            }
            return authnRequestParams
        }
        return null
    }

    /**
     * Pass in the deserialized [AuthenticationRequestParameters], which were either encoded as query params,
     * or JSON serialized as a JWT Request Object.
     */
    suspend fun createAuthnResponse(
        request: AuthenticationRequestParameters
    ): KmmResult<AuthenticationResponseResult> = createAuthnResponseParams(request).fold(
        onSuccess = { responseParams ->
            if (request.responseType == null) {
                return KmmResult.failure(OAuth2Exception(Errors.INVALID_REQUEST))
            }
            if (!request.responseType.contains(ID_TOKEN) && !request.responseType.contains(VP_TOKEN)) {
                return KmmResult.failure(OAuth2Exception(Errors.INVALID_REQUEST))
            }
            return when (request.responseMode) {
                DIRECT_POST -> {
                    val url = request.responseUrl
                        ?: request.redirectUrl
                        ?: return KmmResult.failure(OAuth2Exception(Errors.INVALID_REQUEST))
                    KmmResult.success(
                        AuthenticationResponseResult.Post(
                            url = url,
                            params = responseParams.encodeToParameters()
                        )
                    )
                }

                DIRECT_POST_JWT -> {
                    val url = request.responseUrl
                        ?: request.redirectUrl
                        ?: return KmmResult.failure(OAuth2Exception(Errors.INVALID_REQUEST))
                    jwsService.createSignedJwsAddingParams(
                        payload = responseParams.serialize().encodeToByteArray()
                    ).fold(
                        onSuccess = { responseParamsJws ->
                            val jarm =
                                AuthenticationResponseParameters(response = responseParamsJws.serialize())
                            KmmResult.success(
                                AuthenticationResponseResult.Post(
                                    url = url,
                                    params = jarm.encodeToParameters()
                                )
                            )
                        },
                        onFailure = {
                            KmmResult.failure(OAuth2Exception(Errors.INVALID_REQUEST))
                        }
                    )

                }

                QUERY -> {
                    if (request.redirectUrl == null)
                        return KmmResult.failure(OAuth2Exception(Errors.INVALID_REQUEST))
                    val url = URLBuilder(request.redirectUrl)
                        .apply {
                            responseParams.encodeToParameters().forEach {
                                this.parameters.append(it.key, it.value)
                            }
                        }
                        .buildString()
                    KmmResult.success(AuthenticationResponseResult.Redirect(url, responseParams))
                }

                else -> {
                    // default for vp_token and id_token is fragment
                    if (request.redirectUrl == null)
                        return KmmResult.failure(OAuth2Exception(Errors.INVALID_REQUEST))
                    val url = URLBuilder(request.redirectUrl)
                        .apply {
                            encodedFragment = responseParams.encodeToParameters().formUrlEncode()
                        }
                        .buildString()
                    KmmResult.success(AuthenticationResponseResult.Redirect(url, responseParams))
                }
            }
        },
        onFailure = {
            KmmResult.failure(it)
        }
    )

    /**
     * Creates the authentication response from the RP's [params]
     */
    suspend fun createAuthnResponseParams(
        params: AuthenticationRequestParameters
    ): KmmResult<AuthenticationResponseParameters> {
        if (params.clientIdScheme == OpenIdConstants.ClientIdSchemes.REDIRECT_URI
            && (params.clientMetadata == null && params.clientMetadataUri == null)
        ) {
            return KmmResult.failure<AuthenticationResponseParameters>(OAuth2Exception(Errors.INVALID_REQUEST))
                .also { Napier.w("client_id_scheme is redirect_uri, but metadata is not set") }
        }
        // TODO implement x509_san_dns, x509_san_uri, as implemented by EUDI verifier
        val clientMetadata = params.clientMetadata
            ?: params.clientMetadataUri?.let { uri ->
                remoteResourceRetriever.invoke(uri)?.let { RelyingPartyMetadata.deserialize(it) }
            }
            ?: return KmmResult.failure<AuthenticationResponseParameters>(OAuth2Exception(Errors.INVALID_REQUEST))
                .also { Napier.w("client metadata is not specified") }
        val audience = clientMetadata.jsonWebKeySet?.keys?.firstOrNull()?.identifier
            ?: clientMetadata.jsonWebKeySetUrl?.let {
                remoteResourceRetriever.invoke(it)
                    ?.let { JsonWebKeySet.deserialize(it) }?.keys?.firstOrNull()?.identifier
            }
            ?: return KmmResult.failure<AuthenticationResponseParameters>(OAuth2Exception(Errors.INVALID_REQUEST))
                .also { Napier.w("Could not parse audience") }
        if (URN_TYPE_JWK_THUMBPRINT !in clientMetadata.subjectSyntaxTypesSupported)
            return KmmResult.failure<AuthenticationResponseParameters>(OAuth2Exception(Errors.SUBJECT_SYNTAX_TYPES_NOT_SUPPORTED))
                .also { Napier.w("Incompatible subject syntax types algorithms") }
        if (params.redirectUrl != null) {
            if (params.clientId != params.redirectUrl)
                return KmmResult.failure<AuthenticationResponseParameters>(OAuth2Exception(Errors.INVALID_REQUEST))
                    .also { Napier.w("client_id does not match redirect_uri") }
        }
        if (params.responseType == null)
            return KmmResult.failure<AuthenticationResponseParameters>(OAuth2Exception(Errors.INVALID_REQUEST))
                .also { Napier.w("response_type is not specified") }
        if (!params.responseType.contains(VP_TOKEN) && params.presentationDefinition == null)
            return KmmResult.failure<AuthenticationResponseParameters>(OAuth2Exception(Errors.INVALID_REQUEST))
        if (params.nonce == null)
            return KmmResult.failure<AuthenticationResponseParameters>(OAuth2Exception(Errors.INVALID_REQUEST))
                .also { Napier.w("nonce is null") }

        val now = clock.now()
        // we'll assume jwk-thumbprint
        val agentJsonWebKey = agentPublicKey.toJsonWebKey()
        val idToken = IdToken(
            issuer = agentJsonWebKey.jwkThumbprint,
            subject = agentJsonWebKey.jwkThumbprint,
            subjectJwk = agentJsonWebKey,
            audience = params.redirectUrl ?: params.clientId,
            issuedAt = now,
            expiration = now + 60.seconds,
            nonce = params.nonce,
        )
        val jwsPayload = idToken.serialize().encodeToByteArray()
        val signedIdToken = jwsService.createSignedJwsAddingParams(payload = jwsPayload).getOrElse {
            Napier.w("Could not sign id_token", it)
            return KmmResult.failure(OAuth2Exception(Errors.USER_CANCELLED))
        }

        val presentationDefinition =
            params.presentationDefinition ?: params.presentationDefinitionUri?.let {
                remoteResourceRetriever(it)?.let {
                    jsonSerializer.decodeFromString<PresentationDefinition>(it)
                }
            } ?: params.scope?.split(" ")?.firstNotNullOfOrNull {
                scopePresentationDefinitionRetriever?.invoke(it)
            } ?: throw OAuth2Exception(Errors.REGISTRATION_VALUE_NOT_SUPPORTED)
                .also { Napier.d("No valid presentation definition has been found for request $params") }

        val presentationSubmissionContainer = holder.createPresentation(
            challenge = params.nonce,
            audienceId = audience,
            presentationDefinition = presentationDefinition,
        ).getOrElse { exception ->
            return KmmResult.failure<AuthenticationResponseParameters>(OAuth2Exception(Errors.USER_CANCELLED))
                .also { Napier.w("Could not create presentation: ${exception.message}") }
        }

        clientMetadata.vpFormats?.let { supportedFormats ->
            presentationSubmissionContainer.presentationSubmission.descriptorMap?.mapIndexed { index, descriptor ->
                val isMissingFormatSupport = when (descriptor.format) {
                    ClaimFormatEnum.JWT_VC -> supportedFormats.jwtVc?.algorithms?.contains(
                        jwsService.algorithm.identifier
                    ) != true

                    ClaimFormatEnum.JWT_VP -> supportedFormats.jwtVp?.algorithms?.contains(
                        jwsService.algorithm.identifier
                    ) != true

                    ClaimFormatEnum.JWT_SD -> supportedFormats.jwtSd?.algorithms?.contains(
                        jwsService.algorithm.identifier
                    ) != true

                    ClaimFormatEnum.MSO_MDOC -> supportedFormats.msoMdoc?.algorithms?.contains(
                        jwsService.algorithm.identifier
                    ) != true

                    else -> true
                }

                if (isMissingFormatSupport) {
                    return KmmResult.failure(
                        OAuth2Exception(Errors.REGISTRATION_VALUE_NOT_SUPPORTED)
                            .also { Napier.w("Incompatible JWT algorithms for claim format ${descriptor.format}: $presentationDefinition") }
                    )
                }
            }
        }

        return KmmResult.success(
            AuthenticationResponseParameters(
                idToken = signedIdToken.serialize(),
                state = params.state,
                vpToken = presentationSubmissionContainer.verifiablePresentations.map {
                    when (it) {
                        is Holder.CreatePresentationResult.Signed -> {
                            // must be a string
                            // source: https://openid.net/specs/openid-4-verifiable-credential-issuance-1_0.html#appendix-A.1.1.5-1
                            JsonPrimitive(it.jws)
                        }

                        is Holder.CreatePresentationResult.SdJwt -> {
                            // must be a string
                            // source: https://openid.net/specs/openid-4-verifiable-credential-issuance-1_0.html#appendix-A.3.5-1
                            JsonPrimitive(it.sdJwt)
                        }

                        is Holder.CreatePresentationResult.Document -> {
                            // must be a string
                            // source: https://openid.net/specs/openid-4-verifiable-credential-issuance-1_0.html#appendix-A.2.5-1
                            JsonPrimitive(
                                it.document.serialize().encodeToString(Base16(strict = true))
                            )
                        }
                    }
                }.let {
                    if (it.size == 1) it[0]
                    else buildJsonArray {
                        for (value in it) {
                            add(value)
                        }
                    }
                },
                presentationSubmission = presentationSubmissionContainer.presentationSubmission,
            )
        )
    }

}

/**
 * Implementations need to fetch the url passed in, and return either the body, if there is one,
 * or the HTTP header `Location`, i.e. if the server sends the request object as a redirect.
 */
typealias RemoteResourceRetrieverFunction = suspend (String) -> String?

/**
 * Implementations need to match a scope value to a [PresentationDefinition] if a related
 * presentation definition is known.
 */
typealias ScopePresentationDefinitionRetriever = suspend (String) -> PresentationDefinition?

/**
 * Implementations need to verify the passed [JwsSigned] and return its result
 */
fun interface RequestObjectJwsVerifier {
    operator fun invoke(jws: JwsSigned, authnRequest: AuthenticationRequestParameters): Boolean
}<|MERGE_RESOLUTION|>--- conflicted
+++ resolved
@@ -90,27 +90,6 @@
         )
     }
 
-<<<<<<< HEAD
-    /**
-     * Possible outcomes of creating the OIDC Authentication Response
-     */
-    sealed class AuthenticationResponseResult {
-        /**
-         * Wallet returns the [AuthenticationResponseParameters] as form parameters, which shall be posted to
-         * `redirect_uri of the Relying Party, i.e. clients should execute that POST with [params] to [url].
-         */
-        data class Post(val url: String, val params: Map<String, String>) :
-            AuthenticationResponseResult()
-
-        /**
-         * Wallet returns the [AuthenticationResponseParameters] as fragment parameters appended to the
-         * `redirect_uri` of the Relying Party, i.e. clients should simply open the [url].
-         */
-        data class Redirect(val url: String) : AuthenticationResponseResult()
-    }
-
-=======
->>>>>>> 61aa811f
     val metadata: IssuerMetadata by lazy {
         IssuerMetadata(
             issuer = clientId,
