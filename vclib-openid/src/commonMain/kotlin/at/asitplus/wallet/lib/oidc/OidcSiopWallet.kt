--- conflicted
+++ resolved
@@ -162,7 +162,6 @@
 
     private fun parseRequestObjectJws(requestObject: String): AuthenticationRequestParametersFrom.JwsSigned? {
         return JwsSigned.parse(requestObject).getOrNull()?.let { jws ->
-<<<<<<< HEAD
             val params = AuthenticationRequestParameters.deserialize(jws.payload.decodeToString())
                 .getOrElse {
                     Napier.w("parseRequestObjectJws: Deserialization failed", it)
@@ -174,16 +173,6 @@
                     parameters = params,
                 )
             } else null.also { Napier.w("parseRequestObjectJws: Signature not verified for $jws") }
-=======
-            val params = AuthenticationRequestParameters.deserialize(jws.payload.decodeToString()).getOrElse {
-                return null
-                    .apply { Napier.w("parseRequestObjectJws: Deserialization failed", it) }
-            }
-            if (requestObjectJwsVerifier.invoke(jws, params))
-                AuthenticationRequestParametersFrom.JwsSigned(jws, params)
-            else null
-                .also { Napier.w("parseRequestObjectJws: Signature not verified for $jws") }
->>>>>>> b13b7313
         }
     }
 
@@ -191,38 +180,15 @@
      * Pass in the URL sent by the Verifier (containing the [AuthenticationRequestParameters] as query parameters),
      * to create [AuthenticationResponsePreparationState] for preparing a response.
      */
-<<<<<<< HEAD
     suspend fun startAuthenticationResponsePreparation(
         input: String,
     ): KmmResult<AuthenticationResponsePreparationState> = startAuthenticationResponsePreparation(
         request = parseAuthenticationRequestParameters(input).getOrElse {
             Napier.w("Could not parse authentication request: $input")
             return KmmResult.failure(it)
-=======
-    suspend fun createAuthnResponse(
-        request: AuthenticationRequestParametersFrom<*>
-    ): KmmResult<AuthenticationResponseResult> = createAuthnResponseParams(request).fold(
-        onSuccess = { response ->
-            if (request.parameters.responseType == null) {
-                return KmmResult.failure(OAuth2Exception(Errors.INVALID_REQUEST))
-            }
-            if (!request.parameters.responseType.contains(ID_TOKEN)
-                && !request.parameters.responseType.contains(VP_TOKEN)
-            ) {
-                return KmmResult.failure(OAuth2Exception(Errors.INVALID_REQUEST))
-            }
-            return when (request.parameters.responseMode) {
-                DIRECT_POST -> KmmResult.runCatching { authnResponseDirectPost(request, response) }.wrap()
-                DIRECT_POST_JWT -> KmmResult.runCatching { authnResponseDirectPostJwt(request, response) }.wrap()
-                QUERY -> KmmResult.runCatching { authnResponseQuery(request, response) }.wrap()
-                FRAGMENT, null -> KmmResult.runCatching { authnResponseFragment(request, response) }.wrap()
-                is OTHER -> TODO()
-            }
->>>>>>> b13b7313
         },
     )
 
-<<<<<<< HEAD
     suspend fun startAuthenticationResponsePreparation(
         request: AuthenticationRequestParametersFrom<*>,
     ): KmmResult<AuthenticationResponsePreparationState> {
@@ -293,30 +259,132 @@
                 presentationPreparationState = presentationPreparationState,
             )
         )
-=======
-    private fun authnResponseDirectPost(
-        request: AuthenticationRequestParametersFrom<*>,
-        response: AuthenticationResponse
-    ): AuthenticationResponseResult.Post {
-        val url = request.parameters.responseUrl
-            ?: request.parameters.redirectUrl
-            ?: throw OAuth2Exception(Errors.INVALID_REQUEST)
-        return AuthenticationResponseResult.Post(url, response.params.encodeToParameters())
-    }
-
-    /**
-     * Per OID4VP, the response may either be signed, or encrypted (never signed and encrypted!)
-     */
-    private suspend fun authnResponseDirectPostJwt(
-        request: AuthenticationRequestParametersFrom<*>,
-        response: AuthenticationResponse
-    ): AuthenticationResponseResult.Post {
-        val url = request.parameters.responseUrl
-            ?: request.parameters.redirectUrl
-            ?: throw OAuth2Exception(Errors.INVALID_REQUEST)
-        val responseSerialized = buildJarm(response)
+    }
+
+    /**
+     * Users of the library need to call this method in case the stored credentials change.
+     */
+    @Suppress("MemberVisibilityCanBePrivate")
+    suspend fun refreshPresentationPreparationState(presentationPreparationState: PresentationPreparationState) {
+        presentationPreparationState.refreshInputDescriptorMatches(
+            holder = holder,
+            pathAuthorizationValidator = pathAuthorizationValidator,
+        )
+    }
+
+    suspend fun finalizeAuthenticationResponseResult(
+        authenticationResponsePreparationState: AuthenticationResponsePreparationState,
+        inputDescriptorCredentialSubmissions: Map<String, InputDescriptorCredentialSubmission>? = null,
+    ): KmmResult<AuthenticationResponseResult> {
+        val response = finalizeAuthenticationResponseParameters(
+            authenticationResponsePreparationState,
+            inputDescriptorCredentialSubmissions = inputDescriptorCredentialSubmissions,
+        ).getOrElse {
+            return KmmResult.failure(it)
+        }
+
+        /* TODO: rectify authnResponseDirectPostJwt
+                val responseSerialized = buildJarm(response)
         val jarm = AuthenticationResponseParameters(response = responseSerialized)
         return AuthenticationResponseResult.Post(url, jarm.encodeToParameters())
+
+         */
+
+        return AuthenticationResponseResultFactory(
+            jwsService = jwsService,
+            responseParameters = response,
+            responseModeParameters = authenticationResponsePreparationState.responseModeParameters
+        ).createAuthenticationResponseResult()
+    }
+
+
+    internal suspend fun finalizeAuthenticationResponseParameters(
+        authenticationResponsePreparationState: AuthenticationResponsePreparationState,
+        inputDescriptorCredentialSubmissions: Map<String, InputDescriptorCredentialSubmission>? = null,
+    ): KmmResult<AuthenticationResponse> {
+        val signedIdToken =
+            if (!authenticationResponsePreparationState.responseType.contains(ID_TOKEN)) {
+                null
+            } else runCatching {
+                buildSignedIdToken(
+                    nonce = authenticationResponsePreparationState.nonce,
+                    audience = authenticationResponsePreparationState.parameters.redirectUrl
+                        ?: authenticationResponsePreparationState.parameters.clientId,
+                )
+            }.getOrElse { return KmmResult.failure(it) }
+
+        val presentationResultContainer =
+            authenticationResponsePreparationState.presentationPreparationState?.runCatching {
+                buildPresentation(
+                    authenticationResponsePreparationState = authenticationResponsePreparationState,
+                    presentationPreparationState = this,
+                    inputDescriptorCredentialSubmissions = inputDescriptorCredentialSubmissions
+                )
+            }?.getOrElse { return KmmResult.failure(it) }
+
+        presentationResultContainer?.also {
+            authenticationResponsePreparationState.clientMetadata.vpFormats?.runCatching {
+                presentationResultContainer.verifyFormatSupport(this)
+            }?.getOrElse {
+                return KmmResult.failure(it)
+            }
+        }
+
+        val certKey = // TODO: fix
+            (authenticationResponsePreparationState.parameters as? AuthenticationRequestParametersFrom.JwsSigned)?.source?.header?.certificateChain?.firstOrNull()?.publicKey?.toJsonWebKey()
+        val jsonWebKeySet = authenticationResponsePreparationState.clientMetadata.loadJsonWebKeySet()?.keys.combine(certKey)
+
+        val vpToken = presentationResultContainer?.presentationResults?.map { it.toVerifiablePresentationToken() }
+            ?.singleOrArray()
+        val authenticationResponseParameters = AuthenticationResponseParameters(
+            idToken = signedIdToken?.serialize(),
+            state = authenticationResponsePreparationState.parameters.state,
+            vpToken = vpToken,
+            presentationSubmission = presentationResultContainer?.presentationSubmission,
+        )
+        return KmmResult.success(
+            AuthenticationResponse(
+                authenticationResponseParameters,
+                authenticationResponsePreparationState.parameters,
+                jsonWebKeySet,
+            )
+        )
+    }
+
+    private fun Holder.PresentationResponseParameters.verifyFormatSupport(supportedFormats: FormatHolder) =
+        presentationSubmission.descriptorMap?.forEach { descriptor ->
+            if (supportedFormats.isMissingFormatSupport(descriptor.format)) {
+                Napier.w("Incompatible JWT algorithms for claim format ${descriptor.format}: $supportedFormats")
+                throw OAuth2Exception(Errors.REGISTRATION_VALUE_NOT_SUPPORTED)
+            }
+        }
+
+    private suspend fun buildPresentation(
+        authenticationResponsePreparationState: AuthenticationResponsePreparationState,
+        presentationPreparationState: PresentationPreparationState,
+        inputDescriptorCredentialSubmissions: Map<String, InputDescriptorCredentialSubmission>?,
+    ): Holder.PresentationResponseParameters {
+        val credentialSubmissions = inputDescriptorCredentialSubmissions
+            ?: presentationPreparationState.inputDescriptorMatches.toDefaultSubmission()
+
+        presentationPreparationState.presentationSubmissionValidator.isValidSubmission(
+            credentialSubmissions.keys
+        ).also { isValidSubmission ->
+            if (!isValidSubmission) {
+                Napier.w("submission requirements are not satisfied")
+                throw OAuth2Exception(Errors.USER_CANCELLED)
+            }
+        }
+
+        return holder.createPresentation(
+            challenge = authenticationResponsePreparationState.nonce,
+            audienceId = authenticationResponsePreparationState.audience,
+            presentationDefinitionId = presentationPreparationState.presentationDefinitionId,
+            presentationSubmissionSelection = credentialSubmissions,
+        ).getOrElse { exception ->
+            Napier.w("Could not create presentation: ${exception.message}")
+            throw OAuth2Exception(Errors.USER_CANCELLED)
+        }
     }
 
     private suspend fun buildJarm(response: AuthenticationResponse) =
@@ -352,188 +420,6 @@
     private fun RelyingPartyMetadata.requestsEncryption() =
         authorizationEncryptedResponseAlg != null && authorizationEncryptedResponseEncoding != null
 
-    private fun authnResponseQuery(
-        request: AuthenticationRequestParametersFrom<*>,
-        response: AuthenticationResponse
-    ): AuthenticationResponseResult.Redirect {
-        if (request.parameters.redirectUrl == null)
-            throw OAuth2Exception(Errors.INVALID_REQUEST)
-        val url = URLBuilder(request.parameters.redirectUrl).apply {
-            response.params.encodeToParameters().forEach {
-                this.parameters.append(it.key, it.value)
-            }
-        }.buildString()
-        return AuthenticationResponseResult.Redirect(url, response.params)
->>>>>>> b13b7313
-    }
-
-    /**
-     * Users of the library need to call this method in case the stored credentials change.
-     */
-<<<<<<< HEAD
-    @Suppress("MemberVisibilityCanBePrivate")
-    suspend fun refreshPresentationPreparationState(presentationPreparationState: PresentationPreparationState) {
-        presentationPreparationState.refreshInputDescriptorMatches(
-            holder = holder,
-            pathAuthorizationValidator = pathAuthorizationValidator,
-        )
-    }
-
-    suspend fun finalizeAuthenticationResponseResult(
-        authenticationResponsePreparationState: AuthenticationResponsePreparationState,
-        inputDescriptorCredentialSubmissions: Map<String, InputDescriptorCredentialSubmission>? = null,
-    ): KmmResult<AuthenticationResponseResult> {
-        val responseParams = finalizeAuthenticationResponseParameters(
-            authenticationResponsePreparationState,
-            inputDescriptorCredentialSubmissions = inputDescriptorCredentialSubmissions,
-        ).getOrElse {
-            return KmmResult.failure(it)
-        }
-
-        return AuthenticationResponseResultFactory(
-            jwsService = jwsService,
-            responseParameters = responseParams,
-            responseModeParameters = authenticationResponsePreparationState.responseModeParameters
-        ).createAuthenticationResponseResult()
-    }
-=======
-    private fun authnResponseFragment(
-        request: AuthenticationRequestParametersFrom<*>,
-        response: AuthenticationResponse
-    ): AuthenticationResponseResult.Redirect {
-        if (request.parameters.redirectUrl == null)
-            throw OAuth2Exception(Errors.INVALID_REQUEST)
-        val url = URLBuilder(request.parameters.redirectUrl)
-            .apply { encodedFragment = response.params.encodeToParameters().formUrlEncode() }
-            .buildString()
-        return AuthenticationResponseResult.Redirect(url, response.params)
-    }
-
-    /**
-     * Creates the authentication response from the RP's [params]
-     */
-    suspend fun createAuthnResponseParams(
-        params: AuthenticationRequestParametersFrom<*>
-    ): KmmResult<AuthenticationResponse> {
-        val clientIdScheme = params.parameters.clientIdScheme
-        if (clientIdScheme == OpenIdConstants.ClientIdScheme.REDIRECT_URI) {
-            runCatching { params.parameters.verifyClientMetadata() }
-                .onFailure { return KmmResult.failure(it) }
-        }
-        if (params.parameters.responseMode.isAnyDirectPost()) {
-            runCatching { params.parameters.verifyResponseModeDirectPost() }
-                .onFailure { return KmmResult.failure(it) }
-        }
-        if (clientIdScheme.isAnyX509()) {
-            runCatching { params.verifyClientIdSchemeX509() }
-                .onFailure { return KmmResult.failure(it) }
-        }
-
-        val clientMetadata = runCatching { params.parameters.loadClientMetadata() }
-            .getOrElse { return KmmResult.failure(it) }
-        val certKey =
-            (params as? AuthenticationRequestParametersFrom.JwsSigned)?.source?.header?.certificateChain?.firstOrNull()?.publicKey?.toJsonWebKey()
-        val jsonWebKeySet = clientMetadata.loadJsonWebKeySet()?.keys.combine(certKey)
-        val audience = runCatching { params.extractAudience(clientMetadata) }
-            .getOrElse { return KmmResult.failure(it) }
-        // TODO Check removed for EUDI interop
-//        if (clientMetadata.subjectSyntaxTypesSupported == null || URN_TYPE_JWK_THUMBPRINT !in clientMetadata.subjectSyntaxTypesSupported)
-//            return KmmResult.failure<AuthenticationResponseParameters>(OAuth2Exception(Errors.SUBJECT_SYNTAX_TYPES_NOT_SUPPORTED))
-//                .also { Napier.w("Incompatible subject syntax types algorithms") }
->>>>>>> b13b7313
-
-
-    internal suspend fun finalizeAuthenticationResponseParameters(
-        authenticationResponsePreparationState: AuthenticationResponsePreparationState,
-        inputDescriptorCredentialSubmissions: Map<String, InputDescriptorCredentialSubmission>? = null,
-    ): KmmResult<AuthenticationResponseParameters> {
-        val signedIdToken =
-            if (!authenticationResponsePreparationState.responseType.contains(ID_TOKEN)) {
-                null
-            } else runCatching {
-                buildSignedIdToken(
-                    nonce = authenticationResponsePreparationState.nonce,
-                    audience = authenticationResponsePreparationState.parameters.redirectUrl
-                        ?: authenticationResponsePreparationState.parameters.clientId,
-                )
-            }.getOrElse { return KmmResult.failure(it) }
-
-        val presentationResultContainer =
-            authenticationResponsePreparationState.presentationPreparationState?.runCatching {
-                buildPresentation(
-                    authenticationResponsePreparationState = authenticationResponsePreparationState,
-                    presentationPreparationState = this,
-                    inputDescriptorCredentialSubmissions = inputDescriptorCredentialSubmissions
-                )
-            }?.getOrElse { return KmmResult.failure(it) }
-
-        presentationResultContainer?.also {
-            authenticationResponsePreparationState.clientMetadata.vpFormats?.runCatching {
-                presentationResultContainer.verifyFormatSupport(this)
-            }?.getOrElse {
-                return KmmResult.failure(it)
-            }
-        }
-
-<<<<<<< HEAD
-        return KmmResult.success(
-            AuthenticationResponseParameters(
-                idToken = signedIdToken?.serialize(),
-                state = authenticationResponsePreparationState.parameters.state,
-                vpToken = presentationResultContainer?.presentationResults?.map { it.toVerifiablePresentationToken() }
-                    ?.singleOrArray(),
-                presentationSubmission = presentationResultContainer?.presentationSubmission,
-            ),
-=======
-        val vpToken = presentationResultContainer?.presentationResults?.map { it.toJsonPrimitive() }?.singleOrArray()
-        val parameters = AuthenticationResponseParameters(
-            idToken = signedIdToken.serialize(),
-            state = params.parameters.state,
-            vpToken = vpToken,
-            presentationSubmission = presentationResultContainer?.presentationSubmission,
-        )
-        return KmmResult.success(
-            AuthenticationResponse(parameters, clientMetadata, jsonWebKeySet)
->>>>>>> b13b7313
-        )
-    }
-
-    private fun Holder.PresentationResponseParameters.verifyFormatSupport(supportedFormats: FormatHolder) =
-        presentationSubmission.descriptorMap?.forEach { descriptor ->
-            if (supportedFormats.isMissingFormatSupport(descriptor.format)) {
-                Napier.w("Incompatible JWT algorithms for claim format ${descriptor.format}: $supportedFormats")
-                throw OAuth2Exception(Errors.REGISTRATION_VALUE_NOT_SUPPORTED)
-            }
-        }
-
-    private suspend fun buildPresentation(
-        authenticationResponsePreparationState: AuthenticationResponsePreparationState,
-        presentationPreparationState: PresentationPreparationState,
-        inputDescriptorCredentialSubmissions: Map<String, InputDescriptorCredentialSubmission>?,
-    ): Holder.PresentationResponseParameters {
-        val credentialSubmissions = inputDescriptorCredentialSubmissions
-            ?: presentationPreparationState.inputDescriptorMatches.toDefaultSubmission()
-
-        presentationPreparationState.presentationSubmissionValidator.isValidSubmission(
-            credentialSubmissions.keys
-        ).also { isValidSubmission ->
-            if (!isValidSubmission) {
-                Napier.w("submission requirements are not satisfied")
-                throw OAuth2Exception(Errors.USER_CANCELLED)
-            }
-        }
-
-        return holder.createPresentation(
-            challenge = authenticationResponsePreparationState.nonce,
-            audienceId = authenticationResponsePreparationState.audience,
-            presentationDefinitionId = presentationPreparationState.presentationDefinitionId,
-            presentationSubmissionSelection = credentialSubmissions,
-        ).getOrElse { exception ->
-            Napier.w("Could not create presentation: ${exception.message}")
-            throw OAuth2Exception(Errors.USER_CANCELLED)
-        }
-    }
-
     private suspend fun buildSignedIdToken(
         audience: String?,
         nonce: String,
@@ -575,16 +461,6 @@
 
     private suspend fun AuthenticationRequestParametersFrom<*>.extractAudience(
         clientMetadata: RelyingPartyMetadata
-<<<<<<< HEAD
-    ) = clientMetadata.jsonWebKeySet?.keys?.firstOrNull()?.identifier
-        ?: clientMetadata.jsonWebKeySetUrl?.let {
-            remoteResourceRetriever.invoke(it)
-                ?.let { JsonWebKeySet.deserialize(it).getOrNull() }?.keys?.firstOrNull()?.identifier
-        }
-        ?: (source as? AuthenticationRequestParametersFrom.JwsSigned)?.source?.header?.certificateChain?.leaf?.let { parameters.clientId } //TODO is this even correct ????
-        ?: run {
-            Napier.w("Could not parse audience")
-=======
     ) = clientMetadata.loadJsonWebKeySet()?.keys?.firstOrNull()?.identifier
         ?: (source as? AuthenticationRequestParametersFrom.JwsSigned)
             ?.source?.header?.certificateChain?.leaf?.let { parameters.clientId } //TODO is this even correct ????
@@ -595,20 +471,6 @@
         this.jsonWebKeySet ?: jsonWebKeySetUrl?.let { remoteResourceRetriever.invoke(it) }
             ?.let { JsonWebKeySet.deserialize(it).getOrNull() }
 
-    private suspend fun AuthenticationRequestParameters.loadClientMetadata() = clientMetadata
-        ?: clientMetadataUri?.let { uri ->
-            remoteResourceRetriever.invoke(uri)?.let { RelyingPartyMetadata.deserialize(it).getOrNull() }
-        } ?: throw OAuth2Exception(Errors.INVALID_REQUEST)
-            .also { Napier.w("client metadata is not specified in ${this}") }
-
-    private fun OpenIdConstants.ClientIdScheme?.isAnyX509() =
-        (this == OpenIdConstants.ClientIdScheme.X509_SAN_DNS) || (this == OpenIdConstants.ClientIdScheme.X509_SAN_URI)
-
-    private fun AuthenticationRequestParameters.verifyClientMetadata() {
-        if (clientMetadata == null && clientMetadataUri == null)
->>>>>>> b13b7313
-            throw OAuth2Exception(Errors.INVALID_REQUEST)
-        }
 
     private suspend fun AuthenticationRequestParameters.loadClientMetadata() =
         clientMetadata ?: clientMetadataUri?.let { uri ->
@@ -671,14 +533,8 @@
 /**
  * Implementations need to verify the passed [JwsSigned] and return its result
  */
-<<<<<<< HEAD
 typealias RequestObjectJwsVerifier = (jws: JwsSigned, authnRequest: AuthenticationRequestParameters) -> Boolean
-=======
-fun interface RequestObjectJwsVerifier {
-    operator fun invoke(jws: JwsSigned, authnRequest: AuthenticationRequestParameters): Boolean
-}
 
 private fun Collection<JsonWebKey>?.combine(certKey: JsonWebKey?): Collection<JsonWebKey> {
     return certKey?.let { (this ?: listOf()) + certKey } ?: this ?: listOf()
-}
->>>>>>> b13b7313
+}