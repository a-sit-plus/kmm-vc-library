package at.asitplus.wallet.lib.oidc

import at.asitplus.KmmResult
import at.asitplus.KmmResult.Companion.wrap
import at.asitplus.crypto.datatypes.CryptoPublicKey
import at.asitplus.crypto.datatypes.jws.JsonWebKeySet
import at.asitplus.crypto.datatypes.jws.JwsSigned
import at.asitplus.crypto.datatypes.jws.toJsonWebKey
<<<<<<< HEAD
=======
import at.asitplus.crypto.datatypes.pki.leaf
>>>>>>> b1adff69
import at.asitplus.wallet.lib.agent.CryptoService
import at.asitplus.wallet.lib.agent.DefaultCryptoService
import at.asitplus.wallet.lib.agent.Holder
import at.asitplus.wallet.lib.agent.HolderAgent
import at.asitplus.wallet.lib.agent.InputDescriptorCredentialSubmission
import at.asitplus.wallet.lib.agent.PathAuthorizationValidator
import at.asitplus.wallet.lib.agent.toDefaultSubmission
import at.asitplus.wallet.lib.data.dif.ClaimFormatEnum
import at.asitplus.wallet.lib.data.dif.FormatHolder
import at.asitplus.wallet.lib.data.dif.PresentationDefinition
import at.asitplus.wallet.lib.data.dif.PresentationPreparationState
import at.asitplus.wallet.lib.jws.DefaultJwsService
import at.asitplus.wallet.lib.jws.JwsService
import at.asitplus.wallet.lib.oidc.OpenIdConstants.Errors
import at.asitplus.wallet.lib.oidc.OpenIdConstants.ID_TOKEN
import at.asitplus.wallet.lib.oidc.OpenIdConstants.PREFIX_DID_KEY
import at.asitplus.wallet.lib.oidc.OpenIdConstants.SCOPE_OPENID
import at.asitplus.wallet.lib.oidc.OpenIdConstants.URN_TYPE_JWK_THUMBPRINT
import at.asitplus.wallet.lib.oidc.OpenIdConstants.VP_TOKEN
import at.asitplus.wallet.lib.oidc.helpers.AuthenticationResponsePreparationState
import at.asitplus.wallet.lib.oidc.helpers.ClientIdSchemeParameters
import at.asitplus.wallet.lib.oidc.helpers.ClientIdSchemeParametersFactory
import at.asitplus.wallet.lib.oidc.helpers.ResponseModeParameters
import at.asitplus.wallet.lib.oidc.helpers.ResponseModeParametersFactory
import at.asitplus.wallet.lib.oidvci.IssuerMetadata
import at.asitplus.wallet.lib.oidvci.OAuth2Exception
import at.asitplus.wallet.lib.oidvci.decodeFromUrlQuery
import at.asitplus.wallet.lib.oidvci.encodeToParameters
import at.asitplus.wallet.lib.oidvci.formUrlEncode
import io.github.aakira.napier.Napier
import io.ktor.http.URLBuilder
import io.ktor.http.Url
import io.ktor.util.flattenEntries
import io.matthewnelson.encoding.base16.Base16
import io.matthewnelson.encoding.core.Encoder.Companion.encodeToString
import kotlinx.datetime.Clock
import kotlinx.serialization.json.JsonPrimitive
import kotlinx.serialization.json.buildJsonArray
import kotlin.time.Duration.Companion.seconds


/**
 * Combines Verifiable Presentations with OpenId Connect.
 * Implements [OIDC for VP](https://openid.net/specs/openid-connect-4-verifiable-presentations-1_0.html) (2023-04-21)
 * as well as [SIOP V2](https://openid.net/specs/openid-connect-self-issued-v2-1_0.html) (2023-01-01).
 *
 * The [holder] creates the Authentication Response, see [OidcSiopVerifier] for the verifier.
 */
class OidcSiopWallet private constructor(
    private val holder: Holder,
    private val agentPublicKey: CryptoPublicKey,
    private val jwsService: JwsService,
    private val clock: Clock,
    private val clientId: String,
    /**
     * Need to implement if resources are defined by reference, i.e. the URL for a [JsonWebKeySet],
     * or the authentication request itself as `request_uri`, or `presentation_definition_uri`.
     * Implementations need to fetch the url passed in, and return either the body, if there is one,
     * or the HTTP header `Location`, i.e. if the server sends the request object as a redirect.
     */
    private val remoteResourceRetriever: RemoteResourceRetrieverFunction,
    /**
     * Need to verify the request object serialized as a JWS,
     * which may be signed with a pre-registered key (see [OpenIdConstants.ClientIdScheme.PRE_REGISTERED]).
     */
    private val requestObjectJwsVerifier: RequestObjectJwsVerifier,
    /**
     * Need to implement if the presentation definition needs to be derived from a scope value.
     * See [ScopePresentationDefinitionRetriever] for implementation instructions.
     */
    private val scopePresentationDefinitionRetriever: ScopePresentationDefinitionRetriever,
    /**
     * Need to implement in order to enforce authorization rules on
     * credential attributes that are to be disclosed.
     */
    private val pathAuthorizationValidator: PathAuthorizationValidator? = null,
) {
    companion object {
        fun newDefaultInstance(
            cryptoService: CryptoService = DefaultCryptoService(),
            holder: Holder = HolderAgent.newDefaultInstance(cryptoService),
            jwsService: JwsService = DefaultJwsService(cryptoService),
            clock: Clock? = null,
            clientId: String? = null,
            remoteResourceRetriever: RemoteResourceRetrieverFunction? = null,
            requestObjectJwsVerifier: RequestObjectJwsVerifier? = null,
            scopePresentationDefinitionRetriever: ScopePresentationDefinitionRetriever? = null,
            pathAuthorizationValidator: PathAuthorizationValidator? = null,
        ) = OidcSiopWallet(
            holder = holder,
            agentPublicKey = cryptoService.publicKey,
            jwsService = jwsService,
            clock = clock ?: Clock.System,
            clientId = clientId ?: "https://wallet.a-sit.at/",
            remoteResourceRetriever = remoteResourceRetriever ?: { null },
            requestObjectJwsVerifier = requestObjectJwsVerifier ?: { _, _ -> true },
            scopePresentationDefinitionRetriever = scopePresentationDefinitionRetriever ?: { null },
            pathAuthorizationValidator = pathAuthorizationValidator,
        )
    }

    val metadata: IssuerMetadata by lazy {
        IssuerMetadata(
            issuer = this.clientId,
            authorizationEndpointUrl = this.clientId,
            responseTypesSupported = setOf(ID_TOKEN),
            scopesSupported = setOf(SCOPE_OPENID),
            subjectTypesSupported = setOf("pairwise", "public"),
            idTokenSigningAlgorithmsSupported = setOf(jwsService.algorithm.identifier),
            requestObjectSigningAlgorithmsSupported = setOf(jwsService.algorithm.identifier),
            subjectSyntaxTypesSupported = setOf(URN_TYPE_JWK_THUMBPRINT, PREFIX_DID_KEY),
            idTokenTypesSupported = setOf(IdTokenType.SUBJECT_SIGNED),
            presentationDefinitionUriSupported = false,
        )
    }

    /**
     * Pass in the URL sent by the Verifier (containing the [AuthenticationRequestParameters] as query parameters),
<<<<<<< HEAD
=======
     * to create [AuthenticationResponseResult] that can be sent back to the Verifier, see
     * [AuthenticationResponseResult].
     */
    suspend fun createAuthnResponse(input: String): KmmResult<AuthenticationResponseResult> {
        val parameters = parseAuthenticationRequestParameters(input).getOrElse {
            Napier.w("Could not parse authentication request: $input")
            return KmmResult.failure(it)
        }
        return createAuthnResponse(parameters)
    }

    /**
     * Pass in the URL sent by the Verifier (containing the [AuthenticationRequestParameters] as query parameters),
>>>>>>> b1adff69
     * to create [AuthenticationResponseParameters] that can be sent back to the Verifier, see
     * [AuthenticationResponseResult].
     */
    suspend fun parseAuthenticationRequestParameters(input: String): KmmResult<AuthenticationRequestParametersFrom<*>> {
        val parsedParams = kotlin.run { // maybe it is a request JWS
            parseRequestObjectJws(input)
        } ?: kotlin.runCatching { // maybe it's in the URL parameters
            Url(input).let {
<<<<<<< HEAD
                AuthenticationRequestParametersFrom.Uri(
                    it,
                    it.parameters.flattenEntries().toMap()
                        .decodeFromUrlQuery<AuthenticationRequestParameters>()
                )
            }
        }.onFailure { it.printStackTrace() }.getOrNull()
        ?: kotlin.runCatching {  // maybe it is already a JSON string
            AuthenticationRequestParametersFrom.Json(
                input, AuthenticationRequestParameters.deserialize(input).getOrThrow()
            )
        }.getOrNull() ?: return KmmResult.failure(OAuth2Exception(Errors.INVALID_REQUEST).also {
            Napier.w("Could not parse authentication request: $input")
        })
=======
                val params =
                    it.parameters.flattenEntries().toMap().decodeFromUrlQuery<AuthenticationRequestParameters>()
                AuthenticationRequestParametersFrom.Uri(it, params)
            }
        }.onFailure { it.printStackTrace() }.getOrNull() ?: kotlin.runCatching {  // maybe it is already a JSON string
            val params = AuthenticationRequestParameters.deserialize(input).getOrThrow()
            AuthenticationRequestParametersFrom.Json(input, params)
        }.getOrNull()

        if (parsedParams == null) {
            Napier.w("Could not parse authentication request: $input")
            return KmmResult.failure(OAuth2Exception(Errors.INVALID_REQUEST))
        }
>>>>>>> b1adff69

        val extractedParams = parsedParams.let { extractRequestObject(it.parameters) ?: it }
        if (parsedParams.parameters.clientId != null && extractedParams.parameters.clientId != parsedParams.parameters.clientId) {
            Napier.w("ClientIds changed: ${parsedParams.parameters.clientId} to ${extractedParams.parameters.clientId}")
            return KmmResult.failure(OAuth2Exception(Errors.INVALID_REQUEST))
        }
        return KmmResult.success(extractedParams)
    }

    private suspend fun extractRequestObject(params: AuthenticationRequestParameters): AuthenticationRequestParametersFrom<*>? =
        params.request?.let { requestObject ->
            parseRequestObjectJws(requestObject)
        } ?: params.requestUri?.let { uri ->
            remoteResourceRetriever.invoke(uri)
                ?.let { parseAuthenticationRequestParameters(it).getOrNull() }
        }

    private fun parseRequestObjectJws(requestObject: String): AuthenticationRequestParametersFrom.JwsSigned? {
        return JwsSigned.parse(requestObject).getOrNull()?.let { jws ->
            val params = AuthenticationRequestParameters.deserialize(jws.payload.decodeToString())
                .getOrElse {
                    Napier.w("parseRequestObjectJws: Deserialization failed", it)
                    return null
                }
            if (requestObjectJwsVerifier.invoke(jws, params)) {
                AuthenticationRequestParametersFrom.JwsSigned(
                    jwsSigned = jws, parameters = params
                )
            } else null.also { Napier.w("parseRequestObjectJws: Signature not verified for $jws") }
        }
    }

    /**
     * Pass in the URL sent by the Verifier (containing the [AuthenticationRequestParameters] as query parameters),
     * to create [AuthenticationResponsePreparationState] for preparing a response.
     */
    suspend fun startAuthenticationResponsePreparation(
        input: String,
    ): KmmResult<AuthenticationResponsePreparationState> = startAuthenticationResponsePreparation(
        request = parseAuthenticationRequestParameters(input).getOrElse {
            Napier.w("Could not parse authentication request: $input")
            return KmmResult.failure(it)
        },
    )

    suspend fun startAuthenticationResponsePreparation(
        request: AuthenticationRequestParametersFrom<*>,
    ): KmmResult<AuthenticationResponsePreparationState> {
        val nonce = request.parameters.nonce ?: run {
            Napier.w("nonce is null")
            return KmmResult.failure(OAuth2Exception(Errors.INVALID_REQUEST))
        }

        val responseType = request.parameters.responseType ?: run {
            Napier.w("response_type is not specified")
            return KmmResult.failure(OAuth2Exception(Errors.INVALID_REQUEST))
        }

        if (!responseType.contains(ID_TOKEN) && !responseType.contains(VP_TOKEN)) {
            Napier.w("response_type is not supported")
            return KmmResult.failure(OAuth2Exception(Errors.INVALID_REQUEST))
        }

        val responseModeParameters: ResponseModeParameters =
            ResponseModeParametersFactory(request.parameters).createResponseModeParameters()
                .getOrElse {
                    return KmmResult.failure(it)
                }

        val clientIdScheme = request.parameters.clientIdScheme
        if (clientIdScheme == OpenIdConstants.ClientIdScheme.REDIRECT_URI) {
            if (request.parameters.clientMetadata == null && request.parameters.clientMetadataUri == null) {
                Napier.w("client_id_scheme is redirect_uri, but metadata is not set")
                return KmmResult.failure(OAuth2Exception(Errors.INVALID_REQUEST))
            }
        }

        val clientIdSchemeParameters =
            ClientIdSchemeParametersFactory(request).createClientIdSchemeParameters().getOrElse {
                return KmmResult.failure(it)
            }

        // TODO Check removed for EUDI interop
//        if (clientMetadata.subjectSyntaxTypesSupported == null || URN_TYPE_JWK_THUMBPRINT !in clientMetadata.subjectSyntaxTypesSupported) {
//            return KmmResult.failure<AuthenticationResponseBuilder>(OAuth2Exception(Errors.SUBJECT_SYNTAX_TYPES_NOT_SUPPORTED))
//                .also { Napier.w("Incompatible subject syntax types algorithms") }
//        }

        val clientMetadata = retrieveClientMetadata(request.parameters) ?: run {
            return KmmResult.failure(OAuth2Exception(Errors.INVALID_REQUEST).also {
                Napier.w("client metadata is not specified")
            })
        }

        val audience = retrieveAudience(clientMetadata) ?: clientIdSchemeParameters?.let {
            if (it is ClientIdSchemeParameters.X509ClientIdSchemeParameters) {
                request.parameters.clientId
            } else null
        } ?: return KmmResult.failure(OAuth2Exception(Errors.INVALID_REQUEST).also {
            Napier.w("Could not parse audience")
        })


        val presentationDefinition = retrievePresentationDefinition(request.parameters)
        if (!request.parameters.responseType.contains(VP_TOKEN) && presentationDefinition == null) {
            return KmmResult.failure<AuthenticationResponsePreparationState>(
                OAuth2Exception(
                    Errors.INVALID_REQUEST
                )
            ).also { Napier.w("vp_token not requested") }
        }

        return KmmResult.success(
            AuthenticationResponsePreparationState(
                parameters = request.parameters,
                responseType = responseType,
                responseModeParameters = responseModeParameters,
                clientIdSchemeParameters = clientIdSchemeParameters,
                clientMetadata = clientMetadata,
                audience = audience,
                nonce = nonce,
                presentationPreparationState = presentationDefinition?.let {
                    try {
                        PresentationPreparationState(
                            presentationDefinition = presentationDefinition,
                            fallbackFormatHolder = clientMetadata.vpFormats
                        ).also {
                            refreshPresentationPreparationState(it)
                        }
                    } catch (e: Throwable) {
                        return KmmResult.failure(OAuth2Exception(Errors.INVALID_REQUEST).also {
                            e.message?.let { Napier.w(it) }
                        })
                    }
                },
            )
        )
    }

    /**
     * Users of the library need to call this method in case the stored credentials change.
     */
    @Suppress("MemberVisibilityCanBePrivate")
    suspend fun refreshPresentationPreparationState(presentationPreparationState: PresentationPreparationState) {
        presentationPreparationState.refreshInputDescriptorMatches(
            holder = holder,
            pathAuthorizationValidator = pathAuthorizationValidator,
        )
    }

<<<<<<< HEAD
    suspend fun finalizeAuthenticationResponseResult(
        authenticationResponsePreparationState: AuthenticationResponsePreparationState,
        inputDescriptorCredentialSubmissions: Map<String, InputDescriptorCredentialSubmission>? = null,
    ): KmmResult<AuthenticationResponseResult> {
        val responseParams = finalizeAuthenticationResponseParameters(
            authenticationResponsePreparationState,
            inputDescriptorCredentialSubmissions = inputDescriptorCredentialSubmissions,
        ).getOrElse {
            return KmmResult.failure(it)
        }

        return AuthenticationResponseResultFactory(
            responseParameters = responseParams,
            responseModeParameters = authenticationResponsePreparationState.responseModeParameters
        ).createAuthenticationResponseResult()
    }

    inner class AuthenticationResponseResultFactory(
        val responseModeParameters: ResponseModeParameters,
        val responseParameters: AuthenticationResponseParameters,
    ) {
        suspend fun createAuthenticationResponseResult(): KmmResult<AuthenticationResponseResult> {
            return when (responseModeParameters) {
                is ResponseModeParameters.DirectPost -> KmmResult.success(
                    AuthenticationResponseResult.Post(
                        url = responseModeParameters.responseUrl,
                        params = responseParameters.encodeToParameters(),
                    )
                )

                is ResponseModeParameters.DirectPostJwt -> KmmResult.runCatching {
                    authnResponseDirectPostJwt(
                        responseUrl = responseModeParameters.responseUrl,
                        responseParams = responseParameters,
                    )
                }.wrap()

                is ResponseModeParameters.Query -> KmmResult.runCatching {
                    authnResponseQuery(
                        redirectUrl = responseModeParameters.redirectUrl,
                        responseParams = responseParameters,
                    )
                }.wrap()

                is ResponseModeParameters.Fragment -> KmmResult.runCatching {
                    authnResponseFragment(
                        redirectUrl = responseModeParameters.redirectUrl,
                        responseParams = responseParameters,
                    )
                }.wrap()
            }
        }

        private suspend fun authnResponseDirectPostJwt(
            responseUrl: String,
            responseParams: AuthenticationResponseParameters,
        ): AuthenticationResponseResult.Post {
            val responseParamsJws = jwsService.createSignedJwsAddingParams(
                payload = responseParams.serialize().encodeToByteArray(),
                addX5c = false,
            ).getOrElse {
                Napier.w("authnResponseDirectPostJwt error", it)
                throw OAuth2Exception(Errors.INVALID_REQUEST)
            }
            val jarm = AuthenticationResponseParameters(response = responseParamsJws.serialize())

            return AuthenticationResponseResult.Post(
                url = responseUrl,
                params = jarm.encodeToParameters(),
            )
        }

        private fun authnResponseQuery(
            redirectUrl: String,
            responseParams: AuthenticationResponseParameters,
        ): AuthenticationResponseResult.Redirect {
            val url = URLBuilder(redirectUrl).apply {
                responseParams.encodeToParameters().forEach {
                    this.parameters.append(it.key, it.value)
                }
            }.buildString()

            return AuthenticationResponseResult.Redirect(
                url = url,
                params = responseParams,
            )
        }

        /**
         * That's the default for `id_token` and `vp_token`
         */
        private fun authnResponseFragment(
            redirectUrl: String, responseParams: AuthenticationResponseParameters
        ): AuthenticationResponseResult.Redirect {
            val url = URLBuilder(redirectUrl).apply {
                encodedFragment = responseParams.encodeToParameters().formUrlEncode()
            }.buildString()
            return AuthenticationResponseResult.Redirect(url, responseParams)
        }
    }

    internal suspend fun finalizeAuthenticationResponseParameters(
        authenticationResponsePreparationState: AuthenticationResponsePreparationState,
        inputDescriptorCredentialSubmissions: Map<String, InputDescriptorCredentialSubmission>? = null,
    ): KmmResult<AuthenticationResponseParameters> {
        val signedIdToken =
            if (!authenticationResponsePreparationState.responseType.contains(ID_TOKEN)) {
                null
            } else {
                createIdToken(
                    nonce = authenticationResponsePreparationState.nonce,
                    audience = authenticationResponsePreparationState.parameters.redirectUrl
                        ?: authenticationResponsePreparationState.parameters.clientId,
                ).getOrElse {
                    Napier.w("Could not sign id_token", it)
                    return KmmResult.failure(OAuth2Exception(Errors.USER_CANCELLED))
                }
            }

        val presentationResultContainer: Holder.PresentationResponseParameters? =
            authenticationResponsePreparationState.presentationPreparationState?.let { preparationState ->
                val credentialSubmissions = inputDescriptorCredentialSubmissions
                    ?: preparationState.inputDescriptorMatches.toDefaultSubmission()

                if (!preparationState.presentationSubmissionValidator.isValidSubmission(credentialSubmissions.keys)) {
                    Napier.w("submission requirements are not satisfied")
                    return KmmResult.failure(OAuth2Exception(Errors.USER_CANCELLED))
                }

                holder.createPresentation(
                    challenge = authenticationResponsePreparationState.nonce,
                    audienceId = authenticationResponsePreparationState.audience,
                    presentationDefinitionId = preparationState.presentationDefinitionId,
                    presentationSubmissionSelection = credentialSubmissions,
                ).getOrElse { exception ->
                    Napier.w("Could not create presentation: ${exception.message}")
                    return KmmResult.failure(OAuth2Exception(Errors.USER_CANCELLED))
                }
            }
        presentationResultContainer?.let {
            authenticationResponsePreparationState.clientMetadata.vpFormats?.let { supportedFormats ->
                presentationResultContainer.presentationSubmission.descriptorMap?.mapIndexed { _, descriptor ->
                    val isMissingFormatSupport = when (descriptor.format) {
                        ClaimFormatEnum.JWT_VP -> supportedFormats.jwtVp?.algorithms?.contains(
                            jwsService.algorithm.identifier
                        ) != true

                        ClaimFormatEnum.JWT_SD -> supportedFormats.jwtSd?.algorithms?.contains(
                            jwsService.algorithm.identifier
                        ) != true

                        ClaimFormatEnum.MSO_MDOC -> supportedFormats.msoMdoc?.algorithms?.contains(
                            jwsService.algorithm.identifier
                        ) != true

                        else -> true
                    }

                    if (isMissingFormatSupport) {
                        Napier.w("Incompatible JWT algorithms for claim format ${descriptor.format}: $supportedFormats")
                        return KmmResult.failure(OAuth2Exception(Errors.REGISTRATION_VALUE_NOT_SUPPORTED))
                    }
                }
=======
    /**
     * Creates the authentication response from the RP's [params]
     */
    suspend fun createAuthnResponseParams(
        params: AuthenticationRequestParametersFrom<*>
    ): KmmResult<AuthenticationResponseParameters> {
        val clientIdScheme = params.parameters.clientIdScheme
        if (clientIdScheme == OpenIdConstants.ClientIdScheme.REDIRECT_URI) {
            runCatching { params.parameters.verifyClientMetadata() }
                .onFailure { return KmmResult.failure(it) }
        }
        if (params.parameters.responseMode.isAnyDirectPost()) {
            runCatching { params.parameters.verifyResponseModeDirectPost() }
                .onFailure { return KmmResult.failure(it) }
        }
        if (clientIdScheme.isAnyX509()) {
            runCatching { params.verifyClientIdSchemeX509() }
                .onFailure { return KmmResult.failure(it) }
        }

        val clientMetadata = runCatching { params.parameters.loadClientMetadata() }
            .getOrElse { return KmmResult.failure(it) }
        val audience = runCatching { params.extractAudience(clientMetadata) }
            .getOrElse { return KmmResult.failure(it) }
        // TODO Check removed for EUDI interop
//        if (clientMetadata.subjectSyntaxTypesSupported == null || URN_TYPE_JWK_THUMBPRINT !in clientMetadata.subjectSyntaxTypesSupported)
//            return KmmResult.failure<AuthenticationResponseParameters>(OAuth2Exception(Errors.SUBJECT_SYNTAX_TYPES_NOT_SUPPORTED))
//                .also { Napier.w("Incompatible subject syntax types algorithms") }

        if (!clientIdScheme.isAnyX509()) {
            runCatching { params.parameters.verifyRedirectUrl() }
                .getOrElse { return KmmResult.failure(it) }
        }

        val presentationDefinition = params.parameters.loadPresentationDefinition()
        runCatching { params.parameters.verifyResponseType(presentationDefinition) }
            .onFailure { return KmmResult.failure(it) }
        val signedIdToken = runCatching { buildSignedIdToken(params) }
            .getOrElse { return KmmResult.failure(it) }
        val presentationResultContainer = presentationDefinition?.let {
            runCatching { buildPresentation(params, audience, presentationDefinition, clientMetadata) }
                .getOrElse { return KmmResult.failure(it) }
        }
        presentationResultContainer?.let {
            clientMetadata.vpFormats?.let { supportedFormats ->
                runCatching { presentationResultContainer.verifyFormatSupport(supportedFormats) }
                    .getOrElse { return KmmResult.failure(it) }
            }
        }

        val vpToken = presentationResultContainer?.presentationResults?.map { it.toJsonPrimitive() }?.singleOrArray()
        return KmmResult.success(
            AuthenticationResponseParameters(
                idToken = signedIdToken.serialize(),
                state = params.parameters.state,
                vpToken = vpToken,
                presentationSubmission = presentationResultContainer?.presentationSubmission,
            )
        )
    }

    private fun Holder.PresentationResponseParameters.verifyFormatSupport(supportedFormats: FormatHolder) =
        presentationSubmission.descriptorMap?.mapIndexed { _, descriptor ->
            if (supportedFormats.isMissingFormatSupport(descriptor.format)) {
                Napier.w("Incompatible JWT algorithms for claim format ${descriptor.format}: $supportedFormats")
                throw OAuth2Exception(Errors.REGISTRATION_VALUE_NOT_SUPPORTED)
            }
        }

    private suspend fun buildPresentation(
        params: AuthenticationRequestParametersFrom<*>,
        audience: String,
        presentationDefinition: PresentationDefinition,
        clientMetadata: RelyingPartyMetadata
    ): Holder.PresentationResponseParameters {
        if (params.parameters.nonce == null) {
            Napier.w("nonce is null in ${params.parameters}")
            throw OAuth2Exception(Errors.INVALID_REQUEST)
        }
        return holder.createPresentation(
            challenge = params.parameters.nonce,
            audienceId = audience,
            presentationDefinition = presentationDefinition,
            fallbackFormatHolder = presentationDefinition.formats ?: clientMetadata.vpFormats,
        ).getOrElse {
            Napier.w("Could not create presentation", it)
            throw OAuth2Exception(Errors.USER_CANCELLED)
        }
    }

    private suspend fun buildSignedIdToken(params: AuthenticationRequestParametersFrom<*>): JwsSigned {
        if (params.parameters.nonce == null) {
            Napier.w("nonce is null in ${params.parameters}")
            throw OAuth2Exception(Errors.INVALID_REQUEST)
        }
        val now = clock.now()
        // we'll assume jwk-thumbprint
        val agentJsonWebKey = agentPublicKey.toJsonWebKey()
        val idToken = IdToken(
            issuer = agentJsonWebKey.jwkThumbprint,
            subject = agentJsonWebKey.jwkThumbprint,
            subjectJwk = agentJsonWebKey,
            audience = params.parameters.redirectUrl ?: params.parameters.clientId ?: agentJsonWebKey.jwkThumbprint,
            issuedAt = now,
            expiration = now + 60.seconds,
            nonce = params.parameters.nonce,
        )
        val jwsPayload = idToken.serialize().encodeToByteArray()
        val signedIdToken = jwsService.createSignedJwsAddingParams(payload = jwsPayload, addX5c = false).getOrElse {
            Napier.w("Could not sign id_token", it)
            throw OAuth2Exception(Errors.USER_CANCELLED)
        }
        return signedIdToken
    }

    private fun AuthenticationRequestParameters.verifyResponseType(presentationDefinition: PresentationDefinition?) {
        if (responseType == null)
            throw OAuth2Exception(Errors.INVALID_REQUEST)
                .also { Napier.w("response_type is not specified") }
        if (!responseType.contains(VP_TOKEN) && presentationDefinition == null)
            throw OAuth2Exception(Errors.INVALID_REQUEST)
                .also { Napier.w("vp_token not requested") }
    }

    private suspend fun AuthenticationRequestParameters.loadPresentationDefinition() = presentationDefinition
        ?: presentationDefinitionUrl?.let {
            remoteResourceRetriever.invoke(it)
        }?.let { PresentationDefinition.deserialize(it).getOrNull() }
        ?: scope?.split(" ")?.firstNotNullOfOrNull {
            scopePresentationDefinitionRetriever?.invoke(it)
        }

    private fun AuthenticationRequestParameters.verifyRedirectUrl() {
        if (redirectUrl != null) {
            if (clientId != redirectUrl)
                throw OAuth2Exception(Errors.INVALID_REQUEST)
                    .also { Napier.w("client_id does not match redirect_uri") }
        }
    }

    private suspend fun AuthenticationRequestParametersFrom<*>.extractAudience(
        clientMetadata: RelyingPartyMetadata
    ) = clientMetadata.jsonWebKeySet?.keys?.firstOrNull()?.identifier
        ?: clientMetadata.jsonWebKeySetUrl?.let {
            remoteResourceRetriever.invoke(it)
                ?.let { JsonWebKeySet.deserialize(it).getOrNull() }?.keys?.firstOrNull()?.identifier
        } ?: (source as? AuthenticationRequestParametersFrom.JwsSigned)
            ?.source?.header?.certificateChain?.leaf?.let { parameters.clientId } //TODO is this even correct ????
        ?: throw OAuth2Exception(Errors.INVALID_REQUEST)
            .also { Napier.w("Could not parse audience") }

    private suspend fun AuthenticationRequestParameters.loadClientMetadata() = clientMetadata
        ?: clientMetadataUri?.let { uri ->
            remoteResourceRetriever.invoke(uri)?.let { RelyingPartyMetadata.deserialize(it).getOrNull() }
        } ?: throw OAuth2Exception(Errors.INVALID_REQUEST)
            .also { Napier.w("client metadata is not specified in ${this}") }

    private fun OpenIdConstants.ClientIdScheme?.isAnyX509() =
        (this == OpenIdConstants.ClientIdScheme.X509_SAN_DNS) || (this == OpenIdConstants.ClientIdScheme.X509_SAN_URI)

    private fun AuthenticationRequestParameters.verifyClientMetadata() {
        if (clientMetadata == null && clientMetadataUri == null)
            throw OAuth2Exception(Errors.INVALID_REQUEST)
                .also { Napier.w("client_id_scheme is redirect_uri, but metadata is not set") }
    }

    private fun AuthenticationRequestParametersFrom<*>.verifyClientIdSchemeX509() {
        val clientIdScheme = parameters.clientIdScheme
        val responseModeIsDirectPost = parameters.responseMode.isAnyDirectPost()
        if (parameters.clientMetadata == null
            || this !is AuthenticationRequestParametersFrom.JwsSigned
            || source.header.certificateChain == null
            || source.header.certificateChain!!.isEmpty()
        ) throw OAuth2Exception(Errors.INVALID_REQUEST)
            .also { Napier.w("client_id_scheme is $clientIdScheme, but metadata is not set and no x5c certificate chain is present in the original authn request") }
        //basic checks done
        val leaf = source.header.certificateChain!!.leaf
        if (leaf.tbsCertificate.extensions == null || leaf.tbsCertificate.extensions!!.isEmpty()) {
            throw OAuth2Exception(Errors.INVALID_REQUEST)
                .also { Napier.w("client_id_scheme is $clientIdScheme, but no extensions were found in the leaf certificate") }
        }
        if (clientIdScheme == OpenIdConstants.ClientIdScheme.X509_SAN_DNS) {
            val dnsNames = leaf.tbsCertificate.subjectAlternativeNames?.dnsNames
                ?: throw OAuth2Exception(Errors.INVALID_REQUEST)
                    .also { Napier.w("client_id_scheme is $clientIdScheme, but no dnsNames were found in the leaf certificate") }

            if (!dnsNames.contains(parameters.clientId))
                throw OAuth2Exception(Errors.INVALID_REQUEST)
                    .also { Napier.w("client_id_scheme is $clientIdScheme, but client_id does not match any dnsName in the leaf certificate") }

            if (!responseModeIsDirectPost) {
                val parsedUrl = parameters.redirectUrl?.let { Url(it) }
                    ?: throw OAuth2Exception(Errors.INVALID_REQUEST)
                        .also { Napier.w("client_id_scheme is $clientIdScheme, but no redirect_url was provided") }
                //TODO  If the Wallet can establish trust in the Client Identifier authenticated through the certificate it may allow the client to freely choose the redirect_uri value
                if (parsedUrl.host != parameters.clientId)
                    throw OAuth2Exception(Errors.INVALID_REQUEST)
                        .also { Napier.w("client_id_scheme is $clientIdScheme, but no redirect_url was provided") }
>>>>>>> b1adff69
            }
        } else {
            val uris = leaf.tbsCertificate.subjectAlternativeNames?.uris
                ?: throw OAuth2Exception(Errors.INVALID_REQUEST)
                    .also { Napier.w("client_id_scheme is $clientIdScheme, but no URIs were found in the leaf certificate") }
            if (!uris.contains(parameters.clientId))
                throw OAuth2Exception(Errors.INVALID_REQUEST)
                    .also { Napier.w("client_id_scheme is $clientIdScheme, but client_id does not match any URIs in the leaf certificate") }

            if (parameters.clientId != parameters.redirectUrl)
                throw OAuth2Exception(Errors.INVALID_REQUEST)
                    .also { Napier.w("client_id_scheme is $clientIdScheme, but client_id does not match redirect_uri") }
        }
    }

<<<<<<< HEAD
        return KmmResult.success(
            AuthenticationResponseParameters(
                idToken = signedIdToken?.serialize(),
                state = authenticationResponsePreparationState.parameters.state,
                vpToken = presentationResultContainer?.presentationResults?.map {
                    when (it) {
                        is Holder.CreatePresentationResult.Signed -> {
                            // must be a string
                            // source: https://openid.net/specs/openid-4-verifiable-credential-issuance-1_0.html#appendix-A.1.1.5-1
                            JsonPrimitive(it.jws)
                        }

                        is Holder.CreatePresentationResult.SdJwt -> {
                            // must be a string
                            // source: https://openid.net/specs/openid-4-verifiable-credential-issuance-1_0.html#appendix-A.3.5-1
                            JsonPrimitive(it.sdJwt)
                        }

                        is Holder.CreatePresentationResult.Document -> {
                            // must be a string
                            // source: https://openid.net/specs/openid-4-verifiable-credential-issuance-1_0.html#appendix-A.2.5-1
                            JsonPrimitive(
                                it.document.serialize().encodeToString(Base16(strict = true))
                            )
                        }
                    }
                }?.let {
                    if (it.size == 1) it[0]
                    else buildJsonArray {
                        for (value in it) {
                            add(value)
                        }
                    }
                },
                presentationSubmission = presentationResultContainer?.presentationSubmission,
            ),
        )
    }

    private suspend fun createIdToken(audience: String?, nonce: String): KmmResult<JwsSigned> {
        val now = clock.now()
        // we'll assume jwk-thumbprint
        val agentJsonWebKey = agentPublicKey.toJsonWebKey()
        val idToken = IdToken(
            issuer = agentJsonWebKey.jwkThumbprint,
            subject = agentJsonWebKey.jwkThumbprint,
            subjectJwk = agentJsonWebKey,
            audience = audience ?: agentJsonWebKey.jwkThumbprint,
            issuedAt = now,
            expiration = now + 60.seconds,
            nonce = nonce,
        )
        val jwsPayload = idToken.serialize().encodeToByteArray()
        return jwsService.createSignedJwsAddingParams(payload = jwsPayload)
    }


    private suspend fun retrieveClientMetadata(params: AuthenticationRequestParameters): RelyingPartyMetadata? {
        return params.clientMetadata ?: params.clientMetadataUri?.let { uri ->
            remoteResourceRetriever.invoke(uri)
                ?.let { RelyingPartyMetadata.deserialize(it).getOrNull() }
        }
    }

    private suspend fun retrieveAudience(
        clientMetadata: RelyingPartyMetadata,
    ): String? {
        return clientMetadata.jsonWebKeySet?.keys?.firstOrNull()?.identifier
            ?: clientMetadata.jsonWebKeySetUrl?.let { url ->
                remoteResourceRetriever.invoke(url)?.let {
                    JsonWebKeySet.deserialize(it).getOrNull()
                }?.keys?.firstOrNull()?.identifier
            }
    }

    private suspend fun retrievePresentationDefinition(params: AuthenticationRequestParameters): PresentationDefinition? {
        return params.presentationDefinition ?: params.presentationDefinitionUrl?.let {
            remoteResourceRetriever.invoke(it)
        }?.let {
            PresentationDefinition.deserialize(it).getOrNull()
        } ?: params.scope?.split(" ")?.firstNotNullOfOrNull {
            scopePresentationDefinitionRetriever.invoke(it)
        }
    }
=======
    private fun OpenIdConstants.ResponseMode?.isAnyDirectPost() = (this == DIRECT_POST) || (this == DIRECT_POST_JWT)

    private fun FormatHolder.isMissingFormatSupport(claimFormatEnum: ClaimFormatEnum) = when (claimFormatEnum) {
        ClaimFormatEnum.JWT_VP -> jwtVp?.algorithms?.contains(jwsService.algorithm.identifier) != true
        ClaimFormatEnum.JWT_SD -> jwtSd?.algorithms?.contains(jwsService.algorithm.identifier) != true
        ClaimFormatEnum.MSO_MDOC -> msoMdoc?.algorithms?.contains(jwsService.algorithm.identifier) != true
        else -> true
    }

    private fun AuthenticationRequestParameters.verifyResponseModeDirectPost() {
        if (redirectUrl != null)
            throw OAuth2Exception(Errors.INVALID_REQUEST)
                .also { Napier.w("response_mode is $responseMode, but redirect_url is set") }
        if (responseUrl == null)
            throw OAuth2Exception(Errors.INVALID_REQUEST)
                .also { Napier.w("response_mode is $responseMode, but response_url is not set") }
    }

    private fun Holder.CreatePresentationResult.toJsonPrimitive() = when (this) {
        is Holder.CreatePresentationResult.Signed -> {
            // must be a string
            // source: https://openid.net/specs/openid-4-verifiable-credential-issuance-1_0.html#appendix-A.1.1.5-1
            JsonPrimitive(jws)
        }

        is Holder.CreatePresentationResult.SdJwt -> {
            // must be a string
            // source: https://openid.net/specs/openid-4-verifiable-credential-issuance-1_0.html#appendix-A.3.5-1
            JsonPrimitive(sdJwt)
        }

        is Holder.CreatePresentationResult.Document -> {
            // must be a string
            // source: https://openid.net/specs/openid-4-verifiable-credential-issuance-1_0.html#appendix-A.2.5-1
            JsonPrimitive(
                document.serialize().encodeToString(Base16(strict = true))
            )
        }
    }

    private fun List<JsonPrimitive>.singleOrArray() =
        if (size == 1) {
            this[0]
        } else buildJsonArray {
            forEach { add(it) }
        }
>>>>>>> b1adff69
}

/**
 * Implementations need to fetch the url passed in, and return either the body, if there is one,
 * or the HTTP header `Location`, i.e. if the server sends the request object as a redirect.
 */
typealias RemoteResourceRetrieverFunction = suspend (String) -> String?

/**
 * Implementations need to match a scope value to a [PresentationDefinition] if a related
 * presentation definition is known.
 */
typealias ScopePresentationDefinitionRetriever = suspend (String) -> PresentationDefinition?

/**
 * Implementations need to verify the passed [JwsSigned] and return its result
 */
typealias RequestObjectJwsVerifier = (jws: JwsSigned, authnRequest: AuthenticationRequestParameters) -> Boolean<|MERGE_RESOLUTION|>--- conflicted
+++ resolved
@@ -6,10 +6,7 @@
 import at.asitplus.crypto.datatypes.jws.JsonWebKeySet
 import at.asitplus.crypto.datatypes.jws.JwsSigned
 import at.asitplus.crypto.datatypes.jws.toJsonWebKey
-<<<<<<< HEAD
-=======
 import at.asitplus.crypto.datatypes.pki.leaf
->>>>>>> b1adff69
 import at.asitplus.wallet.lib.agent.CryptoService
 import at.asitplus.wallet.lib.agent.DefaultCryptoService
 import at.asitplus.wallet.lib.agent.Holder
@@ -113,8 +110,8 @@
 
     val metadata: IssuerMetadata by lazy {
         IssuerMetadata(
-            issuer = this.clientId,
-            authorizationEndpointUrl = this.clientId,
+            issuer = clientId,
+            authorizationEndpointUrl = clientId,
             responseTypesSupported = setOf(ID_TOKEN),
             scopesSupported = setOf(SCOPE_OPENID),
             subjectTypesSupported = setOf("pairwise", "public"),
@@ -128,8 +125,6 @@
 
     /**
      * Pass in the URL sent by the Verifier (containing the [AuthenticationRequestParameters] as query parameters),
-<<<<<<< HEAD
-=======
      * to create [AuthenticationResponseResult] that can be sent back to the Verifier, see
      * [AuthenticationResponseResult].
      */
@@ -143,7 +138,6 @@
 
     /**
      * Pass in the URL sent by the Verifier (containing the [AuthenticationRequestParameters] as query parameters),
->>>>>>> b1adff69
      * to create [AuthenticationResponseParameters] that can be sent back to the Verifier, see
      * [AuthenticationResponseResult].
      */
@@ -152,27 +146,12 @@
             parseRequestObjectJws(input)
         } ?: kotlin.runCatching { // maybe it's in the URL parameters
             Url(input).let {
-<<<<<<< HEAD
-                AuthenticationRequestParametersFrom.Uri(
-                    it,
-                    it.parameters.flattenEntries().toMap()
-                        .decodeFromUrlQuery<AuthenticationRequestParameters>()
-                )
+                val params = it.parameters.flattenEntries().toMap()
+                    .decodeFromUrlQuery<AuthenticationRequestParameters>()
+                AuthenticationRequestParametersFrom.Uri(it, params)
             }
         }.onFailure { it.printStackTrace() }.getOrNull()
         ?: kotlin.runCatching {  // maybe it is already a JSON string
-            AuthenticationRequestParametersFrom.Json(
-                input, AuthenticationRequestParameters.deserialize(input).getOrThrow()
-            )
-        }.getOrNull() ?: return KmmResult.failure(OAuth2Exception(Errors.INVALID_REQUEST).also {
-            Napier.w("Could not parse authentication request: $input")
-        })
-=======
-                val params =
-                    it.parameters.flattenEntries().toMap().decodeFromUrlQuery<AuthenticationRequestParameters>()
-                AuthenticationRequestParametersFrom.Uri(it, params)
-            }
-        }.onFailure { it.printStackTrace() }.getOrNull() ?: kotlin.runCatching {  // maybe it is already a JSON string
             val params = AuthenticationRequestParameters.deserialize(input).getOrThrow()
             AuthenticationRequestParametersFrom.Json(input, params)
         }.getOrNull()
@@ -181,7 +160,6 @@
             Napier.w("Could not parse authentication request: $input")
             return KmmResult.failure(OAuth2Exception(Errors.INVALID_REQUEST))
         }
->>>>>>> b1adff69
 
         val extractedParams = parsedParams.let { extractRequestObject(it.parameters) ?: it }
         if (parsedParams.parameters.clientId != null && extractedParams.parameters.clientId != parsedParams.parameters.clientId) {
@@ -208,7 +186,8 @@
                 }
             if (requestObjectJwsVerifier.invoke(jws, params)) {
                 AuthenticationRequestParametersFrom.JwsSigned(
-                    jwsSigned = jws, parameters = params
+                    jwsSigned = jws,
+                    parameters = params,
                 )
             } else null.also { Napier.w("parseRequestObjectJws: Signature not verified for $jws") }
         }
@@ -247,9 +226,7 @@
 
         val responseModeParameters: ResponseModeParameters =
             ResponseModeParametersFactory(request.parameters).createResponseModeParameters()
-                .getOrElse {
-                    return KmmResult.failure(it)
-                }
+                .getOrElse { return KmmResult.failure(it) }
 
         val clientIdScheme = request.parameters.clientIdScheme
         if (clientIdScheme == OpenIdConstants.ClientIdScheme.REDIRECT_URI) {
@@ -270,28 +247,29 @@
 //                .also { Napier.w("Incompatible subject syntax types algorithms") }
 //        }
 
-        val clientMetadata = retrieveClientMetadata(request.parameters) ?: run {
-            return KmmResult.failure(OAuth2Exception(Errors.INVALID_REQUEST).also {
-                Napier.w("client metadata is not specified")
-            })
-        }
-
-        val audience = retrieveAudience(clientMetadata) ?: clientIdSchemeParameters?.let {
-            if (it is ClientIdSchemeParameters.X509ClientIdSchemeParameters) {
-                request.parameters.clientId
-            } else null
-        } ?: return KmmResult.failure(OAuth2Exception(Errors.INVALID_REQUEST).also {
-            Napier.w("Could not parse audience")
-        })
-
-
-        val presentationDefinition = retrievePresentationDefinition(request.parameters)
-        if (!request.parameters.responseType.contains(VP_TOKEN) && presentationDefinition == null) {
-            return KmmResult.failure<AuthenticationResponsePreparationState>(
-                OAuth2Exception(
-                    Errors.INVALID_REQUEST
-                )
-            ).also { Napier.w("vp_token not requested") }
+        val clientMetadata = runCatching { request.parameters.loadClientMetadata() }.getOrElse {
+            return KmmResult.failure(it)
+        }
+        val audience = runCatching { request.extractAudience(clientMetadata) }.getOrElse {
+            return KmmResult.failure(it)
+        }
+
+        val presentationDefinition = request.parameters.loadPresentationDefinition()?.also {
+            runCatching {
+                verifyResponseTypeForPresentationDefinition(responseType)
+            }.onFailure { return KmmResult.failure(it) }
+        }
+
+        val presentationPreparationState = presentationDefinition?.runCatching {
+            PresentationPreparationState(
+                presentationDefinition = presentationDefinition,
+                fallbackFormatHolder = clientMetadata.vpFormats
+            ).also {
+                refreshPresentationPreparationState(it)
+            }
+        }?.getOrElse { exception ->
+            exception.message?.also { Napier.w { it } }
+            return KmmResult.failure(OAuth2Exception(Errors.INVALID_REQUEST))
         }
 
         return KmmResult.success(
@@ -303,20 +281,7 @@
                 clientMetadata = clientMetadata,
                 audience = audience,
                 nonce = nonce,
-                presentationPreparationState = presentationDefinition?.let {
-                    try {
-                        PresentationPreparationState(
-                            presentationDefinition = presentationDefinition,
-                            fallbackFormatHolder = clientMetadata.vpFormats
-                        ).also {
-                            refreshPresentationPreparationState(it)
-                        }
-                    } catch (e: Throwable) {
-                        return KmmResult.failure(OAuth2Exception(Errors.INVALID_REQUEST).also {
-                            e.message?.let { Napier.w(it) }
-                        })
-                    }
-                },
+                presentationPreparationState = presentationPreparationState,
             )
         )
     }
@@ -332,7 +297,6 @@
         )
     }
 
-<<<<<<< HEAD
     suspend fun finalizeAuthenticationResponseResult(
         authenticationResponsePreparationState: AuthenticationResponsePreparationState,
         inputDescriptorCredentialSubmissions: Map<String, InputDescriptorCredentialSubmission>? = null,
@@ -345,12 +309,14 @@
         }
 
         return AuthenticationResponseResultFactory(
+            jwsService = jwsService,
             responseParameters = responseParams,
             responseModeParameters = authenticationResponsePreparationState.responseModeParameters
         ).createAuthenticationResponseResult()
     }
 
-    inner class AuthenticationResponseResultFactory(
+    class AuthenticationResponseResultFactory(
+        val jwsService: JwsService,
         val responseModeParameters: ResponseModeParameters,
         val responseParameters: AuthenticationResponseParameters,
     ) {
@@ -434,6 +400,7 @@
         }
     }
 
+
     internal suspend fun finalizeAuthenticationResponseParameters(
         authenticationResponsePreparationState: AuthenticationResponsePreparationState,
         inputDescriptorCredentialSubmissions: Map<String, InputDescriptorCredentialSubmission>? = null,
@@ -441,317 +408,82 @@
         val signedIdToken =
             if (!authenticationResponsePreparationState.responseType.contains(ID_TOKEN)) {
                 null
-            } else {
-                createIdToken(
+            } else runCatching {
+                buildSignedIdToken(
                     nonce = authenticationResponsePreparationState.nonce,
                     audience = authenticationResponsePreparationState.parameters.redirectUrl
                         ?: authenticationResponsePreparationState.parameters.clientId,
-                ).getOrElse {
-                    Napier.w("Could not sign id_token", it)
-                    return KmmResult.failure(OAuth2Exception(Errors.USER_CANCELLED))
-                }
-            }
-
-        val presentationResultContainer: Holder.PresentationResponseParameters? =
-            authenticationResponsePreparationState.presentationPreparationState?.let { preparationState ->
-                val credentialSubmissions = inputDescriptorCredentialSubmissions
-                    ?: preparationState.inputDescriptorMatches.toDefaultSubmission()
-
-                if (!preparationState.presentationSubmissionValidator.isValidSubmission(credentialSubmissions.keys)) {
-                    Napier.w("submission requirements are not satisfied")
-                    return KmmResult.failure(OAuth2Exception(Errors.USER_CANCELLED))
-                }
-
-                holder.createPresentation(
-                    challenge = authenticationResponsePreparationState.nonce,
-                    audienceId = authenticationResponsePreparationState.audience,
-                    presentationDefinitionId = preparationState.presentationDefinitionId,
-                    presentationSubmissionSelection = credentialSubmissions,
-                ).getOrElse { exception ->
-                    Napier.w("Could not create presentation: ${exception.message}")
-                    return KmmResult.failure(OAuth2Exception(Errors.USER_CANCELLED))
-                }
-            }
-        presentationResultContainer?.let {
-            authenticationResponsePreparationState.clientMetadata.vpFormats?.let { supportedFormats ->
-                presentationResultContainer.presentationSubmission.descriptorMap?.mapIndexed { _, descriptor ->
-                    val isMissingFormatSupport = when (descriptor.format) {
-                        ClaimFormatEnum.JWT_VP -> supportedFormats.jwtVp?.algorithms?.contains(
-                            jwsService.algorithm.identifier
-                        ) != true
-
-                        ClaimFormatEnum.JWT_SD -> supportedFormats.jwtSd?.algorithms?.contains(
-                            jwsService.algorithm.identifier
-                        ) != true
-
-                        ClaimFormatEnum.MSO_MDOC -> supportedFormats.msoMdoc?.algorithms?.contains(
-                            jwsService.algorithm.identifier
-                        ) != true
-
-                        else -> true
-                    }
-
-                    if (isMissingFormatSupport) {
-                        Napier.w("Incompatible JWT algorithms for claim format ${descriptor.format}: $supportedFormats")
-                        return KmmResult.failure(OAuth2Exception(Errors.REGISTRATION_VALUE_NOT_SUPPORTED))
-                    }
-                }
-=======
-    /**
-     * Creates the authentication response from the RP's [params]
-     */
-    suspend fun createAuthnResponseParams(
-        params: AuthenticationRequestParametersFrom<*>
-    ): KmmResult<AuthenticationResponseParameters> {
-        val clientIdScheme = params.parameters.clientIdScheme
-        if (clientIdScheme == OpenIdConstants.ClientIdScheme.REDIRECT_URI) {
-            runCatching { params.parameters.verifyClientMetadata() }
-                .onFailure { return KmmResult.failure(it) }
-        }
-        if (params.parameters.responseMode.isAnyDirectPost()) {
-            runCatching { params.parameters.verifyResponseModeDirectPost() }
-                .onFailure { return KmmResult.failure(it) }
-        }
-        if (clientIdScheme.isAnyX509()) {
-            runCatching { params.verifyClientIdSchemeX509() }
-                .onFailure { return KmmResult.failure(it) }
-        }
-
-        val clientMetadata = runCatching { params.parameters.loadClientMetadata() }
-            .getOrElse { return KmmResult.failure(it) }
-        val audience = runCatching { params.extractAudience(clientMetadata) }
-            .getOrElse { return KmmResult.failure(it) }
-        // TODO Check removed for EUDI interop
-//        if (clientMetadata.subjectSyntaxTypesSupported == null || URN_TYPE_JWK_THUMBPRINT !in clientMetadata.subjectSyntaxTypesSupported)
-//            return KmmResult.failure<AuthenticationResponseParameters>(OAuth2Exception(Errors.SUBJECT_SYNTAX_TYPES_NOT_SUPPORTED))
-//                .also { Napier.w("Incompatible subject syntax types algorithms") }
-
-        if (!clientIdScheme.isAnyX509()) {
-            runCatching { params.parameters.verifyRedirectUrl() }
-                .getOrElse { return KmmResult.failure(it) }
-        }
-
-        val presentationDefinition = params.parameters.loadPresentationDefinition()
-        runCatching { params.parameters.verifyResponseType(presentationDefinition) }
-            .onFailure { return KmmResult.failure(it) }
-        val signedIdToken = runCatching { buildSignedIdToken(params) }
-            .getOrElse { return KmmResult.failure(it) }
-        val presentationResultContainer = presentationDefinition?.let {
-            runCatching { buildPresentation(params, audience, presentationDefinition, clientMetadata) }
-                .getOrElse { return KmmResult.failure(it) }
-        }
-        presentationResultContainer?.let {
-            clientMetadata.vpFormats?.let { supportedFormats ->
-                runCatching { presentationResultContainer.verifyFormatSupport(supportedFormats) }
-                    .getOrElse { return KmmResult.failure(it) }
-            }
-        }
-
-        val vpToken = presentationResultContainer?.presentationResults?.map { it.toJsonPrimitive() }?.singleOrArray()
-        return KmmResult.success(
-            AuthenticationResponseParameters(
-                idToken = signedIdToken.serialize(),
-                state = params.parameters.state,
-                vpToken = vpToken,
-                presentationSubmission = presentationResultContainer?.presentationSubmission,
-            )
-        )
-    }
-
-    private fun Holder.PresentationResponseParameters.verifyFormatSupport(supportedFormats: FormatHolder) =
-        presentationSubmission.descriptorMap?.mapIndexed { _, descriptor ->
-            if (supportedFormats.isMissingFormatSupport(descriptor.format)) {
-                Napier.w("Incompatible JWT algorithms for claim format ${descriptor.format}: $supportedFormats")
-                throw OAuth2Exception(Errors.REGISTRATION_VALUE_NOT_SUPPORTED)
-            }
-        }
-
-    private suspend fun buildPresentation(
-        params: AuthenticationRequestParametersFrom<*>,
-        audience: String,
-        presentationDefinition: PresentationDefinition,
-        clientMetadata: RelyingPartyMetadata
-    ): Holder.PresentationResponseParameters {
-        if (params.parameters.nonce == null) {
-            Napier.w("nonce is null in ${params.parameters}")
-            throw OAuth2Exception(Errors.INVALID_REQUEST)
-        }
-        return holder.createPresentation(
-            challenge = params.parameters.nonce,
-            audienceId = audience,
-            presentationDefinition = presentationDefinition,
-            fallbackFormatHolder = presentationDefinition.formats ?: clientMetadata.vpFormats,
-        ).getOrElse {
-            Napier.w("Could not create presentation", it)
-            throw OAuth2Exception(Errors.USER_CANCELLED)
-        }
-    }
-
-    private suspend fun buildSignedIdToken(params: AuthenticationRequestParametersFrom<*>): JwsSigned {
-        if (params.parameters.nonce == null) {
-            Napier.w("nonce is null in ${params.parameters}")
-            throw OAuth2Exception(Errors.INVALID_REQUEST)
-        }
-        val now = clock.now()
-        // we'll assume jwk-thumbprint
-        val agentJsonWebKey = agentPublicKey.toJsonWebKey()
-        val idToken = IdToken(
-            issuer = agentJsonWebKey.jwkThumbprint,
-            subject = agentJsonWebKey.jwkThumbprint,
-            subjectJwk = agentJsonWebKey,
-            audience = params.parameters.redirectUrl ?: params.parameters.clientId ?: agentJsonWebKey.jwkThumbprint,
-            issuedAt = now,
-            expiration = now + 60.seconds,
-            nonce = params.parameters.nonce,
-        )
-        val jwsPayload = idToken.serialize().encodeToByteArray()
-        val signedIdToken = jwsService.createSignedJwsAddingParams(payload = jwsPayload, addX5c = false).getOrElse {
-            Napier.w("Could not sign id_token", it)
-            throw OAuth2Exception(Errors.USER_CANCELLED)
-        }
-        return signedIdToken
-    }
-
-    private fun AuthenticationRequestParameters.verifyResponseType(presentationDefinition: PresentationDefinition?) {
-        if (responseType == null)
-            throw OAuth2Exception(Errors.INVALID_REQUEST)
-                .also { Napier.w("response_type is not specified") }
-        if (!responseType.contains(VP_TOKEN) && presentationDefinition == null)
-            throw OAuth2Exception(Errors.INVALID_REQUEST)
-                .also { Napier.w("vp_token not requested") }
-    }
-
-    private suspend fun AuthenticationRequestParameters.loadPresentationDefinition() = presentationDefinition
-        ?: presentationDefinitionUrl?.let {
-            remoteResourceRetriever.invoke(it)
-        }?.let { PresentationDefinition.deserialize(it).getOrNull() }
-        ?: scope?.split(" ")?.firstNotNullOfOrNull {
-            scopePresentationDefinitionRetriever?.invoke(it)
-        }
-
-    private fun AuthenticationRequestParameters.verifyRedirectUrl() {
-        if (redirectUrl != null) {
-            if (clientId != redirectUrl)
-                throw OAuth2Exception(Errors.INVALID_REQUEST)
-                    .also { Napier.w("client_id does not match redirect_uri") }
-        }
-    }
-
-    private suspend fun AuthenticationRequestParametersFrom<*>.extractAudience(
-        clientMetadata: RelyingPartyMetadata
-    ) = clientMetadata.jsonWebKeySet?.keys?.firstOrNull()?.identifier
-        ?: clientMetadata.jsonWebKeySetUrl?.let {
-            remoteResourceRetriever.invoke(it)
-                ?.let { JsonWebKeySet.deserialize(it).getOrNull() }?.keys?.firstOrNull()?.identifier
-        } ?: (source as? AuthenticationRequestParametersFrom.JwsSigned)
-            ?.source?.header?.certificateChain?.leaf?.let { parameters.clientId } //TODO is this even correct ????
-        ?: throw OAuth2Exception(Errors.INVALID_REQUEST)
-            .also { Napier.w("Could not parse audience") }
-
-    private suspend fun AuthenticationRequestParameters.loadClientMetadata() = clientMetadata
-        ?: clientMetadataUri?.let { uri ->
-            remoteResourceRetriever.invoke(uri)?.let { RelyingPartyMetadata.deserialize(it).getOrNull() }
-        } ?: throw OAuth2Exception(Errors.INVALID_REQUEST)
-            .also { Napier.w("client metadata is not specified in ${this}") }
-
-    private fun OpenIdConstants.ClientIdScheme?.isAnyX509() =
-        (this == OpenIdConstants.ClientIdScheme.X509_SAN_DNS) || (this == OpenIdConstants.ClientIdScheme.X509_SAN_URI)
-
-    private fun AuthenticationRequestParameters.verifyClientMetadata() {
-        if (clientMetadata == null && clientMetadataUri == null)
-            throw OAuth2Exception(Errors.INVALID_REQUEST)
-                .also { Napier.w("client_id_scheme is redirect_uri, but metadata is not set") }
-    }
-
-    private fun AuthenticationRequestParametersFrom<*>.verifyClientIdSchemeX509() {
-        val clientIdScheme = parameters.clientIdScheme
-        val responseModeIsDirectPost = parameters.responseMode.isAnyDirectPost()
-        if (parameters.clientMetadata == null
-            || this !is AuthenticationRequestParametersFrom.JwsSigned
-            || source.header.certificateChain == null
-            || source.header.certificateChain!!.isEmpty()
-        ) throw OAuth2Exception(Errors.INVALID_REQUEST)
-            .also { Napier.w("client_id_scheme is $clientIdScheme, but metadata is not set and no x5c certificate chain is present in the original authn request") }
-        //basic checks done
-        val leaf = source.header.certificateChain!!.leaf
-        if (leaf.tbsCertificate.extensions == null || leaf.tbsCertificate.extensions!!.isEmpty()) {
-            throw OAuth2Exception(Errors.INVALID_REQUEST)
-                .also { Napier.w("client_id_scheme is $clientIdScheme, but no extensions were found in the leaf certificate") }
-        }
-        if (clientIdScheme == OpenIdConstants.ClientIdScheme.X509_SAN_DNS) {
-            val dnsNames = leaf.tbsCertificate.subjectAlternativeNames?.dnsNames
-                ?: throw OAuth2Exception(Errors.INVALID_REQUEST)
-                    .also { Napier.w("client_id_scheme is $clientIdScheme, but no dnsNames were found in the leaf certificate") }
-
-            if (!dnsNames.contains(parameters.clientId))
-                throw OAuth2Exception(Errors.INVALID_REQUEST)
-                    .also { Napier.w("client_id_scheme is $clientIdScheme, but client_id does not match any dnsName in the leaf certificate") }
-
-            if (!responseModeIsDirectPost) {
-                val parsedUrl = parameters.redirectUrl?.let { Url(it) }
-                    ?: throw OAuth2Exception(Errors.INVALID_REQUEST)
-                        .also { Napier.w("client_id_scheme is $clientIdScheme, but no redirect_url was provided") }
-                //TODO  If the Wallet can establish trust in the Client Identifier authenticated through the certificate it may allow the client to freely choose the redirect_uri value
-                if (parsedUrl.host != parameters.clientId)
-                    throw OAuth2Exception(Errors.INVALID_REQUEST)
-                        .also { Napier.w("client_id_scheme is $clientIdScheme, but no redirect_url was provided") }
->>>>>>> b1adff69
-            }
-        } else {
-            val uris = leaf.tbsCertificate.subjectAlternativeNames?.uris
-                ?: throw OAuth2Exception(Errors.INVALID_REQUEST)
-                    .also { Napier.w("client_id_scheme is $clientIdScheme, but no URIs were found in the leaf certificate") }
-            if (!uris.contains(parameters.clientId))
-                throw OAuth2Exception(Errors.INVALID_REQUEST)
-                    .also { Napier.w("client_id_scheme is $clientIdScheme, but client_id does not match any URIs in the leaf certificate") }
-
-            if (parameters.clientId != parameters.redirectUrl)
-                throw OAuth2Exception(Errors.INVALID_REQUEST)
-                    .also { Napier.w("client_id_scheme is $clientIdScheme, but client_id does not match redirect_uri") }
-        }
-    }
-
-<<<<<<< HEAD
+                )
+            }.getOrElse { return KmmResult.failure(it) }
+
+        val presentationResultContainer =
+            authenticationResponsePreparationState.presentationPreparationState?.runCatching {
+                buildPresentation(
+                    authenticationResponsePreparationState = authenticationResponsePreparationState,
+                    presentationPreparationState = this,
+                    inputDescriptorCredentialSubmissions = inputDescriptorCredentialSubmissions
+                )
+            }?.getOrElse { return KmmResult.failure(it) }
+
+        presentationResultContainer?.also {
+            authenticationResponsePreparationState.clientMetadata.vpFormats?.runCatching {
+                presentationResultContainer.verifyFormatSupport(this)
+            }?.getOrElse {
+                return KmmResult.failure(it)
+            }
+        }
+
         return KmmResult.success(
             AuthenticationResponseParameters(
                 idToken = signedIdToken?.serialize(),
                 state = authenticationResponsePreparationState.parameters.state,
-                vpToken = presentationResultContainer?.presentationResults?.map {
-                    when (it) {
-                        is Holder.CreatePresentationResult.Signed -> {
-                            // must be a string
-                            // source: https://openid.net/specs/openid-4-verifiable-credential-issuance-1_0.html#appendix-A.1.1.5-1
-                            JsonPrimitive(it.jws)
-                        }
-
-                        is Holder.CreatePresentationResult.SdJwt -> {
-                            // must be a string
-                            // source: https://openid.net/specs/openid-4-verifiable-credential-issuance-1_0.html#appendix-A.3.5-1
-                            JsonPrimitive(it.sdJwt)
-                        }
-
-                        is Holder.CreatePresentationResult.Document -> {
-                            // must be a string
-                            // source: https://openid.net/specs/openid-4-verifiable-credential-issuance-1_0.html#appendix-A.2.5-1
-                            JsonPrimitive(
-                                it.document.serialize().encodeToString(Base16(strict = true))
-                            )
-                        }
-                    }
-                }?.let {
-                    if (it.size == 1) it[0]
-                    else buildJsonArray {
-                        for (value in it) {
-                            add(value)
-                        }
-                    }
-                },
+                vpToken = presentationResultContainer?.presentationResults?.map { it.toJsonPrimitive() }
+                    ?.singleOrArray(),
                 presentationSubmission = presentationResultContainer?.presentationSubmission,
             ),
         )
     }
 
-    private suspend fun createIdToken(audience: String?, nonce: String): KmmResult<JwsSigned> {
+    private fun Holder.PresentationResponseParameters.verifyFormatSupport(supportedFormats: FormatHolder) =
+        presentationSubmission.descriptorMap?.forEach { descriptor ->
+            if (supportedFormats.isMissingFormatSupport(descriptor.format)) {
+                Napier.w("Incompatible JWT algorithms for claim format ${descriptor.format}: $supportedFormats")
+                throw OAuth2Exception(Errors.REGISTRATION_VALUE_NOT_SUPPORTED)
+            }
+        }
+
+    private suspend fun buildPresentation(
+        authenticationResponsePreparationState: AuthenticationResponsePreparationState,
+        presentationPreparationState: PresentationPreparationState,
+        inputDescriptorCredentialSubmissions: Map<String, InputDescriptorCredentialSubmission>?,
+    ): Holder.PresentationResponseParameters {
+        val credentialSubmissions = inputDescriptorCredentialSubmissions
+            ?: presentationPreparationState.inputDescriptorMatches.toDefaultSubmission()
+
+        presentationPreparationState.presentationSubmissionValidator.isValidSubmission(
+            credentialSubmissions.keys
+        ).also { isValidSubmission ->
+            if (!isValidSubmission) {
+                Napier.w("submission requirements are not satisfied")
+                throw OAuth2Exception(Errors.USER_CANCELLED)
+            }
+        }
+
+        return holder.createPresentation(
+            challenge = authenticationResponsePreparationState.nonce,
+            audienceId = authenticationResponsePreparationState.audience,
+            presentationDefinitionId = presentationPreparationState.presentationDefinitionId,
+            presentationSubmissionSelection = credentialSubmissions,
+        ).getOrElse { exception ->
+            Napier.w("Could not create presentation: ${exception.message}")
+            throw OAuth2Exception(Errors.USER_CANCELLED)
+        }
+    }
+
+    private suspend fun buildSignedIdToken(
+        audience: String?,
+        nonce: String,
+    ): JwsSigned {
         val now = clock.now()
         // we'll assume jwk-thumbprint
         val agentJsonWebKey = agentPublicKey.toJsonWebKey()
@@ -765,55 +497,51 @@
             nonce = nonce,
         )
         val jwsPayload = idToken.serialize().encodeToByteArray()
-        return jwsService.createSignedJwsAddingParams(payload = jwsPayload)
-    }
-
-
-    private suspend fun retrieveClientMetadata(params: AuthenticationRequestParameters): RelyingPartyMetadata? {
-        return params.clientMetadata ?: params.clientMetadataUri?.let { uri ->
+        return jwsService.createSignedJwsAddingParams(payload = jwsPayload, addX5c = false)
+            .getOrElse {
+                Napier.w("Could not sign id_token", it)
+                throw OAuth2Exception(Errors.USER_CANCELLED)
+            }
+    }
+
+    private fun verifyResponseTypeForPresentationDefinition(responseType: String) {
+        if (!responseType.contains(VP_TOKEN)) throw OAuth2Exception(
+            Errors.INVALID_REQUEST
+        ).also { Napier.w("vp_token not requested") }
+    }
+
+    private suspend fun AuthenticationRequestParameters.loadPresentationDefinition() =
+        presentationDefinition ?: presentationDefinitionUrl?.let {
+            remoteResourceRetriever.invoke(it)
+        }?.let { PresentationDefinition.deserialize(it).getOrNull() } ?: scope?.split(" ")
+            ?.firstNotNullOfOrNull {
+                scopePresentationDefinitionRetriever.invoke(it)
+            }
+
+    private suspend fun AuthenticationRequestParametersFrom<*>.extractAudience(
+        clientMetadata: RelyingPartyMetadata
+    ) = clientMetadata.jsonWebKeySet?.keys?.firstOrNull()?.identifier
+        ?: clientMetadata.jsonWebKeySetUrl?.let {
+            remoteResourceRetriever.invoke(it)
+                ?.let { JsonWebKeySet.deserialize(it).getOrNull() }?.keys?.firstOrNull()?.identifier
+        }
+        ?: (source as? AuthenticationRequestParametersFrom.JwsSigned)?.source?.header?.certificateChain?.leaf?.let { parameters.clientId } //TODO is this even correct ????
+        ?: throw OAuth2Exception(Errors.INVALID_REQUEST).also { Napier.w("Could not parse audience") }
+
+    private suspend fun AuthenticationRequestParameters.loadClientMetadata() =
+        clientMetadata ?: clientMetadataUri?.let { uri ->
             remoteResourceRetriever.invoke(uri)
                 ?.let { RelyingPartyMetadata.deserialize(it).getOrNull() }
         }
-    }
-
-    private suspend fun retrieveAudience(
-        clientMetadata: RelyingPartyMetadata,
-    ): String? {
-        return clientMetadata.jsonWebKeySet?.keys?.firstOrNull()?.identifier
-            ?: clientMetadata.jsonWebKeySetUrl?.let { url ->
-                remoteResourceRetriever.invoke(url)?.let {
-                    JsonWebKeySet.deserialize(it).getOrNull()
-                }?.keys?.firstOrNull()?.identifier
-            }
-    }
-
-    private suspend fun retrievePresentationDefinition(params: AuthenticationRequestParameters): PresentationDefinition? {
-        return params.presentationDefinition ?: params.presentationDefinitionUrl?.let {
-            remoteResourceRetriever.invoke(it)
-        }?.let {
-            PresentationDefinition.deserialize(it).getOrNull()
-        } ?: params.scope?.split(" ")?.firstNotNullOfOrNull {
-            scopePresentationDefinitionRetriever.invoke(it)
-        }
-    }
-=======
-    private fun OpenIdConstants.ResponseMode?.isAnyDirectPost() = (this == DIRECT_POST) || (this == DIRECT_POST_JWT)
-
-    private fun FormatHolder.isMissingFormatSupport(claimFormatEnum: ClaimFormatEnum) = when (claimFormatEnum) {
-        ClaimFormatEnum.JWT_VP -> jwtVp?.algorithms?.contains(jwsService.algorithm.identifier) != true
-        ClaimFormatEnum.JWT_SD -> jwtSd?.algorithms?.contains(jwsService.algorithm.identifier) != true
-        ClaimFormatEnum.MSO_MDOC -> msoMdoc?.algorithms?.contains(jwsService.algorithm.identifier) != true
-        else -> true
-    }
-
-    private fun AuthenticationRequestParameters.verifyResponseModeDirectPost() {
-        if (redirectUrl != null)
-            throw OAuth2Exception(Errors.INVALID_REQUEST)
-                .also { Napier.w("response_mode is $responseMode, but redirect_url is set") }
-        if (responseUrl == null)
-            throw OAuth2Exception(Errors.INVALID_REQUEST)
-                .also { Napier.w("response_mode is $responseMode, but response_url is not set") }
-    }
+        ?: throw OAuth2Exception(Errors.INVALID_REQUEST).also { Napier.w("client metadata is not specified in ${this}") }
+
+    private fun FormatHolder.isMissingFormatSupport(claimFormatEnum: ClaimFormatEnum) =
+        when (claimFormatEnum) {
+            ClaimFormatEnum.JWT_VP -> jwtVp?.algorithms?.contains(jwsService.algorithm.identifier) != true
+            ClaimFormatEnum.JWT_SD -> jwtSd?.algorithms?.contains(jwsService.algorithm.identifier) != true
+            ClaimFormatEnum.MSO_MDOC -> msoMdoc?.algorithms?.contains(jwsService.algorithm.identifier) != true
+            else -> true
+        }
 
     private fun Holder.CreatePresentationResult.toJsonPrimitive() = when (this) {
         is Holder.CreatePresentationResult.Signed -> {
@@ -837,13 +565,11 @@
         }
     }
 
-    private fun List<JsonPrimitive>.singleOrArray() =
-        if (size == 1) {
-            this[0]
-        } else buildJsonArray {
-            forEach { add(it) }
-        }
->>>>>>> b1adff69
+    private fun List<JsonPrimitive>.singleOrArray() = if (size == 1) {
+        this[0]
+    } else buildJsonArray {
+        forEach { add(it) }
+    }
 }
 
 /**
