--- conflicted
+++ resolved
@@ -121,22 +121,6 @@
 
     /**
      * Pass in the URL sent by the Verifier (containing the [AuthenticationRequestParameters] as query parameters),
-<<<<<<< HEAD
-=======
-     * to create [AuthenticationResponseResult] that can be sent back to the Verifier, see
-     * [AuthenticationResponseResult].
-     */
-    suspend fun createAuthnResponse(input: String): KmmResult<AuthenticationResponseResult> {
-        val parameters = parseAuthenticationRequestParameters(input).getOrElse {
-            Napier.w("Could not parse authentication request: $input")
-            return KmmResult.failure(it)
-        }
-        return createAuthnResponse(parameters)
-    }
-
-    /**
-     * Pass in the URL sent by the Verifier (containing the [AuthenticationRequestParameters] as query parameters),
->>>>>>> 4a16a651
      * to create [AuthenticationResponseParameters] that can be sent back to the Verifier, see
      * [AuthenticationResponseResult].
      */
@@ -145,20 +129,12 @@
             parseRequestObjectJws(input)
         } ?: kotlin.runCatching { // maybe it's in the URL parameters
             Url(input).let {
-<<<<<<< HEAD
                 val params = it.parameters.flattenEntries().toMap()
                     .decodeFromUrlQuery<AuthenticationRequestParameters>()
                 AuthenticationRequestParametersFrom.Uri(it, params)
             }
         }.onFailure { it.printStackTrace() }.getOrNull() ?: kotlin.runCatching {
             // maybe it is already a JSON string
-=======
-                val params =
-                    it.parameters.flattenEntries().toMap().decodeFromUrlQuery<AuthenticationRequestParameters>()
-                AuthenticationRequestParametersFrom.Uri(it, params)
-            }
-        }.onFailure { it.printStackTrace() }.getOrNull() ?: kotlin.runCatching {  // maybe it is already a JSON string
->>>>>>> 4a16a651
             val params = AuthenticationRequestParameters.deserialize(input).getOrThrow()
             AuthenticationRequestParametersFrom.Json(input, params)
         }.getOrNull()
@@ -296,7 +272,6 @@
         )
     }
 
-<<<<<<< HEAD
     suspend fun finalizeAuthenticationResponseResult(
         authenticationResponsePreparationState: AuthenticationResponsePreparationState,
         inputDescriptorCredentialSubmissions: Map<String, InputDescriptorCredentialSubmission>? = null,
@@ -391,110 +366,14 @@
             presentationSubmissionSelection = credentialSubmissions,
         ).getOrElse { exception ->
             Napier.w("Could not create presentation: ${exception.message}")
-=======
-    /**
-     * Creates the authentication response from the RP's [params]
-     */
-    suspend fun createAuthnResponseParams(
-        params: AuthenticationRequestParametersFrom<*>
-    ): KmmResult<AuthenticationResponseParameters> {
-        val clientIdScheme = params.parameters.clientIdScheme
-        if (clientIdScheme == OpenIdConstants.ClientIdScheme.REDIRECT_URI) {
-            runCatching { params.parameters.verifyClientMetadata() }
-                .onFailure { return KmmResult.failure(it) }
-        }
-        if (params.parameters.responseMode.isAnyDirectPost()) {
-            runCatching { params.parameters.verifyResponseModeDirectPost() }
-                .onFailure { return KmmResult.failure(it) }
-        }
-        if (clientIdScheme.isAnyX509()) {
-            runCatching { params.verifyClientIdSchemeX509() }
-                .onFailure { return KmmResult.failure(it) }
-        }
-
-        val clientMetadata = runCatching { params.parameters.loadClientMetadata() }
-            .getOrElse { return KmmResult.failure(it) }
-        val audience = runCatching { params.extractAudience(clientMetadata) }
-            .getOrElse { return KmmResult.failure(it) }
-        // TODO Check removed for EUDI interop
-//        if (clientMetadata.subjectSyntaxTypesSupported == null || URN_TYPE_JWK_THUMBPRINT !in clientMetadata.subjectSyntaxTypesSupported)
-//            return KmmResult.failure<AuthenticationResponseParameters>(OAuth2Exception(Errors.SUBJECT_SYNTAX_TYPES_NOT_SUPPORTED))
-//                .also { Napier.w("Incompatible subject syntax types algorithms") }
-
-        if (!clientIdScheme.isAnyX509()) {
-            runCatching { params.parameters.verifyRedirectUrl() }
-                .getOrElse { return KmmResult.failure(it) }
-        }
-
-        val presentationDefinition = params.parameters.loadPresentationDefinition()
-        runCatching { params.parameters.verifyResponseType(presentationDefinition) }
-            .onFailure { return KmmResult.failure(it) }
-        val signedIdToken = runCatching { buildSignedIdToken(params) }
-            .getOrElse { return KmmResult.failure(it) }
-        val presentationResultContainer = presentationDefinition?.let {
-            runCatching { buildPresentation(params, audience, presentationDefinition, clientMetadata) }
-                .getOrElse { return KmmResult.failure(it) }
-        }
-        presentationResultContainer?.let {
-            clientMetadata.vpFormats?.let { supportedFormats ->
-                runCatching { presentationResultContainer.verifyFormatSupport(supportedFormats) }
-                    .getOrElse { return KmmResult.failure(it) }
-            }
-        }
-
-        val vpToken = presentationResultContainer?.presentationResults?.map { it.toJsonPrimitive() }?.singleOrArray()
-        return KmmResult.success(
-            AuthenticationResponseParameters(
-                idToken = signedIdToken.serialize(),
-                state = params.parameters.state,
-                vpToken = vpToken,
-                presentationSubmission = presentationResultContainer?.presentationSubmission,
-            )
-        )
-    }
-
-    private fun Holder.PresentationResponseParameters.verifyFormatSupport(supportedFormats: FormatHolder) =
-        presentationSubmission.descriptorMap?.mapIndexed { _, descriptor ->
-            if (supportedFormats.isMissingFormatSupport(descriptor.format)) {
-                Napier.w("Incompatible JWT algorithms for claim format ${descriptor.format}: $supportedFormats")
-                throw OAuth2Exception(Errors.REGISTRATION_VALUE_NOT_SUPPORTED)
-            }
-        }
-
-    private suspend fun buildPresentation(
-        params: AuthenticationRequestParametersFrom<*>,
-        audience: String,
-        presentationDefinition: PresentationDefinition,
-        clientMetadata: RelyingPartyMetadata
-    ): Holder.PresentationResponseParameters {
-        if (params.parameters.nonce == null) {
-            Napier.w("nonce is null in ${params.parameters}")
-            throw OAuth2Exception(Errors.INVALID_REQUEST)
-        }
-        return holder.createPresentation(
-            challenge = params.parameters.nonce,
-            audienceId = audience,
-            presentationDefinition = presentationDefinition,
-            fallbackFormatHolder = presentationDefinition.formats ?: clientMetadata.vpFormats,
-        ).getOrElse {
-            Napier.w("Could not create presentation", it)
->>>>>>> 4a16a651
             throw OAuth2Exception(Errors.USER_CANCELLED)
         }
     }
 
-<<<<<<< HEAD
     private suspend fun buildSignedIdToken(
         audience: String?,
         nonce: String,
     ): JwsSigned {
-=======
-    private suspend fun buildSignedIdToken(params: AuthenticationRequestParametersFrom<*>): JwsSigned {
-        if (params.parameters.nonce == null) {
-            Napier.w("nonce is null in ${params.parameters}")
-            throw OAuth2Exception(Errors.INVALID_REQUEST)
-        }
->>>>>>> 4a16a651
         val now = clock.now()
         // we'll assume jwk-thumbprint
         val agentJsonWebKey = agentPublicKey.toJsonWebKey()
@@ -508,7 +387,6 @@
             nonce = nonce,
         )
         val jwsPayload = idToken.serialize().encodeToByteArray()
-<<<<<<< HEAD
         return jwsService.createSignedJwsAddingParams(payload = jwsPayload, addX5c = false)
             .getOrElse {
                 Napier.w("Could not sign id_token", it)
@@ -517,9 +395,10 @@
     }
 
     private fun verifyResponseTypeForPresentationDefinition(responseType: String) {
-        if (!responseType.contains(VP_TOKEN)) throw OAuth2Exception(
-            Errors.INVALID_REQUEST
-        ).also { Napier.w("vp_token not requested") }
+        if (!responseType.contains(VP_TOKEN)) {
+            Napier.w("vp_token not requested")
+            throw OAuth2Exception(Errors.INVALID_REQUEST)
+        }
     }
 
     private suspend fun AuthenticationRequestParameters.loadPresentationDefinition() =
@@ -538,14 +417,19 @@
                 ?.let { JsonWebKeySet.deserialize(it).getOrNull() }?.keys?.firstOrNull()?.identifier
         }
         ?: (source as? AuthenticationRequestParametersFrom.JwsSigned)?.source?.header?.certificateChain?.leaf?.let { parameters.clientId } //TODO is this even correct ????
-        ?: throw OAuth2Exception(Errors.INVALID_REQUEST).also { Napier.w("Could not parse audience") }
+        ?: run {
+            Napier.w("Could not parse audience")
+            throw OAuth2Exception(Errors.INVALID_REQUEST)
+        }
 
     private suspend fun AuthenticationRequestParameters.loadClientMetadata() =
         clientMetadata ?: clientMetadataUri?.let { uri ->
             remoteResourceRetriever.invoke(uri)
                 ?.let { RelyingPartyMetadata.deserialize(it).getOrNull() }
-        }
-        ?: throw OAuth2Exception(Errors.INVALID_REQUEST).also { Napier.w("client metadata is not specified in ${this}") }
+        } ?: run {
+            Napier.w("client metadata is not specified in ${this}")
+            throw OAuth2Exception(Errors.INVALID_REQUEST)
+        }
 
     private fun FormatHolder.isMissingFormatSupport(claimFormatEnum: ClaimFormatEnum) =
         when (claimFormatEnum) {
@@ -553,136 +437,9 @@
             ClaimFormatEnum.JWT_SD -> jwtSd?.algorithms?.contains(jwsService.algorithm.identifier) != true
             ClaimFormatEnum.MSO_MDOC -> msoMdoc?.algorithms?.contains(jwsService.algorithm.identifier) != true
             else -> true
-=======
-        val signedIdToken = jwsService.createSignedJwsAddingParams(payload = jwsPayload, addX5c = false).getOrElse {
-            Napier.w("Could not sign id_token", it)
-            throw OAuth2Exception(Errors.USER_CANCELLED)
-        }
-        return signedIdToken
-    }
-
-    private fun AuthenticationRequestParameters.verifyResponseType(presentationDefinition: PresentationDefinition?) {
-        if (responseType == null)
-            throw OAuth2Exception(Errors.INVALID_REQUEST)
-                .also { Napier.w("response_type is not specified") }
-        if (!responseType.contains(VP_TOKEN) && presentationDefinition == null)
-            throw OAuth2Exception(Errors.INVALID_REQUEST)
-                .also { Napier.w("vp_token not requested") }
-    }
-
-    private suspend fun AuthenticationRequestParameters.loadPresentationDefinition() = presentationDefinition
-        ?: presentationDefinitionUrl?.let {
-            remoteResourceRetriever.invoke(it)
-        }?.let { PresentationDefinition.deserialize(it).getOrNull() }
-        ?: scope?.split(" ")?.firstNotNullOfOrNull {
-            scopePresentationDefinitionRetriever?.invoke(it)
-        }
-
-    private fun AuthenticationRequestParameters.verifyRedirectUrl() {
-        if (redirectUrl != null) {
-            if (clientId != redirectUrl)
-                throw OAuth2Exception(Errors.INVALID_REQUEST)
-                    .also { Napier.w("client_id does not match redirect_uri") }
-        }
-    }
-
-    private suspend fun AuthenticationRequestParametersFrom<*>.extractAudience(
-        clientMetadata: RelyingPartyMetadata
-    ) = clientMetadata.jsonWebKeySet?.keys?.firstOrNull()?.identifier
-        ?: clientMetadata.jsonWebKeySetUrl?.let {
-            remoteResourceRetriever.invoke(it)
-                ?.let { JsonWebKeySet.deserialize(it).getOrNull() }?.keys?.firstOrNull()?.identifier
-        } ?: (source as? AuthenticationRequestParametersFrom.JwsSigned)
-            ?.source?.header?.certificateChain?.leaf?.let { parameters.clientId } //TODO is this even correct ????
-        ?: throw OAuth2Exception(Errors.INVALID_REQUEST)
-            .also { Napier.w("Could not parse audience") }
-
-    private suspend fun AuthenticationRequestParameters.loadClientMetadata() = clientMetadata
-        ?: clientMetadataUri?.let { uri ->
-            remoteResourceRetriever.invoke(uri)?.let { RelyingPartyMetadata.deserialize(it).getOrNull() }
-        } ?: throw OAuth2Exception(Errors.INVALID_REQUEST)
-            .also { Napier.w("client metadata is not specified in ${this}") }
-
-    private fun OpenIdConstants.ClientIdScheme?.isAnyX509() =
-        (this == OpenIdConstants.ClientIdScheme.X509_SAN_DNS) || (this == OpenIdConstants.ClientIdScheme.X509_SAN_URI)
-
-    private fun AuthenticationRequestParameters.verifyClientMetadata() {
-        if (clientMetadata == null && clientMetadataUri == null)
-            throw OAuth2Exception(Errors.INVALID_REQUEST)
-                .also { Napier.w("client_id_scheme is redirect_uri, but metadata is not set") }
-    }
-
-    private fun AuthenticationRequestParametersFrom<*>.verifyClientIdSchemeX509() {
-        val clientIdScheme = parameters.clientIdScheme
-        val responseModeIsDirectPost = parameters.responseMode.isAnyDirectPost()
-        if (parameters.clientMetadata == null
-            || this !is AuthenticationRequestParametersFrom.JwsSigned
-            || source.header.certificateChain == null
-            || source.header.certificateChain!!.isEmpty()
-        ) throw OAuth2Exception(Errors.INVALID_REQUEST)
-            .also { Napier.w("client_id_scheme is $clientIdScheme, but metadata is not set and no x5c certificate chain is present in the original authn request") }
-        //basic checks done
-        val leaf = source.header.certificateChain!!.leaf
-        if (leaf.tbsCertificate.extensions == null || leaf.tbsCertificate.extensions!!.isEmpty()) {
-            throw OAuth2Exception(Errors.INVALID_REQUEST)
-                .also { Napier.w("client_id_scheme is $clientIdScheme, but no extensions were found in the leaf certificate") }
-        }
-        if (clientIdScheme == OpenIdConstants.ClientIdScheme.X509_SAN_DNS) {
-            val dnsNames = leaf.tbsCertificate.subjectAlternativeNames?.dnsNames
-                ?: throw OAuth2Exception(Errors.INVALID_REQUEST)
-                    .also { Napier.w("client_id_scheme is $clientIdScheme, but no dnsNames were found in the leaf certificate") }
-
-            if (!dnsNames.contains(parameters.clientId))
-                throw OAuth2Exception(Errors.INVALID_REQUEST)
-                    .also { Napier.w("client_id_scheme is $clientIdScheme, but client_id does not match any dnsName in the leaf certificate") }
-
-            if (!responseModeIsDirectPost) {
-                val parsedUrl = parameters.redirectUrl?.let { Url(it) }
-                    ?: throw OAuth2Exception(Errors.INVALID_REQUEST)
-                        .also { Napier.w("client_id_scheme is $clientIdScheme, but no redirect_url was provided") }
-                //TODO  If the Wallet can establish trust in the Client Identifier authenticated through the certificate it may allow the client to freely choose the redirect_uri value
-                if (parsedUrl.host != parameters.clientId)
-                    throw OAuth2Exception(Errors.INVALID_REQUEST)
-                        .also { Napier.w("client_id_scheme is $clientIdScheme, but no redirect_url was provided") }
-            }
-        } else {
-            val uris = leaf.tbsCertificate.subjectAlternativeNames?.uris
-                ?: throw OAuth2Exception(Errors.INVALID_REQUEST)
-                    .also { Napier.w("client_id_scheme is $clientIdScheme, but no URIs were found in the leaf certificate") }
-            if (!uris.contains(parameters.clientId))
-                throw OAuth2Exception(Errors.INVALID_REQUEST)
-                    .also { Napier.w("client_id_scheme is $clientIdScheme, but client_id does not match any URIs in the leaf certificate") }
-
-            if (parameters.clientId != parameters.redirectUrl)
-                throw OAuth2Exception(Errors.INVALID_REQUEST)
-                    .also { Napier.w("client_id_scheme is $clientIdScheme, but client_id does not match redirect_uri") }
->>>>>>> 4a16a651
-        }
-    }
-
-<<<<<<< HEAD
+        }
+
     private fun Holder.CreatePresentationResult.toVerifiablePresentationToken() = when (this) {
-=======
-    private fun OpenIdConstants.ResponseMode?.isAnyDirectPost() = (this == DIRECT_POST) || (this == DIRECT_POST_JWT)
-
-    private fun FormatHolder.isMissingFormatSupport(claimFormatEnum: ClaimFormatEnum) = when (claimFormatEnum) {
-        ClaimFormatEnum.JWT_VP -> jwtVp?.algorithms?.contains(jwsService.algorithm.identifier) != true
-        ClaimFormatEnum.JWT_SD -> jwtSd?.algorithms?.contains(jwsService.algorithm.identifier) != true
-        ClaimFormatEnum.MSO_MDOC -> msoMdoc?.algorithms?.contains(jwsService.algorithm.identifier) != true
-        else -> true
-    }
-
-    private fun AuthenticationRequestParameters.verifyResponseModeDirectPost() {
-        if (redirectUrl != null)
-            throw OAuth2Exception(Errors.INVALID_REQUEST)
-                .also { Napier.w("response_mode is $responseMode, but redirect_url is set") }
-        if (responseUrl == null)
-            throw OAuth2Exception(Errors.INVALID_REQUEST)
-                .also { Napier.w("response_mode is $responseMode, but response_url is not set") }
-    }
-
-    private fun Holder.CreatePresentationResult.toJsonPrimitive() = when (this) {
->>>>>>> 4a16a651
         is Holder.CreatePresentationResult.Signed -> {
             // must be a string
             // source: https://openid.net/specs/openid-4-verifiable-credential-issuance-1_0.html#appendix-A.1.1.5-1
@@ -702,23 +459,13 @@
                 document.serialize().encodeToString(Base16(strict = true))
             )
         }
-<<<<<<< HEAD
     }
 
     private fun List<JsonPrimitive>.singleOrArray() = if (size == 1) {
         this[0]
     } else buildJsonArray {
         forEach { add(it) }
-=======
->>>>>>> 4a16a651
-    }
-
-    private fun List<JsonPrimitive>.singleOrArray() =
-        if (size == 1) {
-            this[0]
-        } else buildJsonArray {
-            forEach { add(it) }
-        }
+    }
 }
 
 /**
