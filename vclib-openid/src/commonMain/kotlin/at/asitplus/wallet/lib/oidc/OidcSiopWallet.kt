--- conflicted
+++ resolved
@@ -1,21 +1,20 @@
 package at.asitplus.wallet.lib.oidc
 
 import at.asitplus.KmmResult
+import at.asitplus.KmmResult.Companion.wrap
 import at.asitplus.KmmResult.Companion.wrap
 import at.asitplus.crypto.datatypes.CryptoPublicKey
 import at.asitplus.crypto.datatypes.jws.JsonWebKeySet
 import at.asitplus.crypto.datatypes.jws.JwsSigned
 import at.asitplus.crypto.datatypes.jws.toJsonWebKey
 import at.asitplus.crypto.datatypes.pki.X509Certificate
+import at.asitplus.crypto.datatypes.pki.X509Certificate
 import at.asitplus.crypto.datatypes.pki.leaf
 import at.asitplus.wallet.lib.agent.CryptoService
 import at.asitplus.wallet.lib.agent.DefaultCryptoService
 import at.asitplus.wallet.lib.agent.Holder
 import at.asitplus.wallet.lib.agent.HolderAgent
-<<<<<<< HEAD
 import at.asitplus.wallet.lib.agent.PathAuthorizationValidator
-=======
->>>>>>> f12e7d65
 import at.asitplus.wallet.lib.data.dif.ClaimFormatEnum
 import at.asitplus.wallet.lib.data.dif.PresentationDefinition
 import at.asitplus.wallet.lib.data.dif.PresentationPreparationHelper
@@ -130,30 +129,21 @@
         val parsedParams = kotlin.run { // maybe it is a request JWS
             parseRequestObjectJws(input)
         } ?: kotlin.runCatching { // maybe it's in the URL parameters
-<<<<<<< HEAD
-            Url(input).parameters.flattenEntries().toMap()
-                .decodeFromUrlQuery<AuthenticationRequestParameters>()
-        }.getOrNull() ?: kotlin.runCatching {  // maybe it is already a JSON string
-            AuthenticationRequestParameters.deserialize(input).getOrNull()
-        }.getOrNull() ?: return KmmResult.failure(OAuth2Exception(Errors.INVALID_REQUEST).also {
-            Napier.w("Could not parse authentication request: $input")
-        })
-=======
             Url(input).let {
                 AuthenticationRequestParametersFrom.Uri(
                     it,
-                    it.parameters.flattenEntries().toMap().decodeFromUrlQuery<AuthenticationRequestParameters>()
-                )
-            }
-        }.onFailure { it.printStackTrace() }.getOrNull() ?: kotlin.runCatching {  // maybe it is already a JSON string
+                    it.parameters.flattenEntries().toMap()
+                        .decodeFromUrlQuery<AuthenticationRequestParameters>()
+                )
+            }
+        }.onFailure { it.printStackTrace() }.getOrNull()
+        ?: kotlin.runCatching {  // maybe it is already a JSON string
             AuthenticationRequestParametersFrom.Json(
-                input,
-                AuthenticationRequestParameters.deserialize(input).getOrThrow()
+                input, AuthenticationRequestParameters.deserialize(input).getOrThrow()
             )
-        }.getOrNull()
-        ?: return KmmResult.failure<AuthenticationRequestParametersFrom<*>>(OAuth2Exception(Errors.INVALID_REQUEST))
-            .also { Napier.w("Could not parse authentication request: $input") }
->>>>>>> f12e7d65
+        }.getOrNull() ?: return KmmResult.failure<AuthenticationRequestParametersFrom<*>>(
+            OAuth2Exception(Errors.INVALID_REQUEST)
+        ).also { Napier.w("Could not parse authentication request: $input") }
 
         val extractedParams = parsedParams.let { extractRequestObject(it.parameters) ?: it }
         if (parsedParams.parameters.clientId != null && extractedParams.parameters.clientId != parsedParams.parameters.clientId) {
@@ -171,30 +161,22 @@
                 ?.let { parseAuthenticationRequestParameters(it).getOrNull() }
         }
 
-<<<<<<< HEAD
-    private fun parseRequestObjectJws(requestObject: String): AuthenticationRequestParameters? {
-        return JwsSigned.parse(requestObject)?.let { jws ->
-            val params = AuthenticationRequestParameters.deserialize(jws.payload.decodeToString())
-                .getOrElse { ex ->
-                    Napier.w("parseRequestObjectJws: Deserialization failed", ex)
-                    return null
-                }
-            if (requestObjectJwsVerifier?.invoke(jws, params) != false) {
-                params
-            } else null.also { Napier.w("parseRequestObjectJws: Signature not verified for $jws") }
-=======
     private fun parseRequestObjectJws(requestObject: String): AuthenticationRequestParametersFrom.JwsSigned? {
         return JwsSigned.parse(requestObject).getOrNull()?.let { jws ->
-            val params = AuthenticationRequestParameters.deserialize(jws.payload.decodeToString()).getOrElse {
-                return null
-                    .also { Napier.w("parseRequestObjectJws: Deserialization failed", it) }
-            }
-            if (requestObjectJwsVerifier.invoke(jws, params)) AuthenticationRequestParametersFrom.JwsSigned(
-                jws,
-                params
-            ) else null
-                .also { Napier.w("parseRequestObjectJws: Signature not verified for $jws") }
->>>>>>> f12e7d65
+            val params = AuthenticationRequestParameters.deserialize(jws.payload.decodeToString())
+                .getOrElse {
+                    return null.also {
+                        Napier.w(
+                            "parseRequestObjectJws: Deserialization failed", it
+                        )
+                    }
+                }
+            if (requestObjectJwsVerifier.invoke(
+                    jws, params
+                )
+            ) AuthenticationRequestParametersFrom.JwsSigned(
+                jws, params
+            ) else null.also { Napier.w("parseRequestObjectJws: Signature not verified for $jws") }
         }
     }
 
@@ -202,7 +184,6 @@
      * Pass in the URL sent by the Verifier (containing the [AuthenticationRequestParameters] as query parameters),
      * to create [AuthenticationResponsePreparationHelper] for preparing a response.
      */
-<<<<<<< HEAD
     suspend fun startAuthenticationResponsePreparation(
         input: String,
     ): KmmResult<AuthenticationResponsePreparationHelper> = startAuthenticationResponsePreparation(
@@ -225,6 +206,93 @@
                 .also { Napier.w("response_type is not specified") }
         }
 
+        val clientIdScheme = parameters.clientIdScheme
+        if (clientIdScheme == OpenIdConstants.ClientIdScheme.REDIRECT_URI) {
+            if (parameters.clientMetadata == null && parameters.clientMetadataUri == null) {
+                return KmmResult.failure(OAuth2Exception(Errors.INVALID_REQUEST).also {
+                    Napier.w("client_id_scheme is redirect_uri, but metadata is not set")
+                })
+            }
+        }
+
+        when(clientIdScheme) {
+            OpenIdConstants.ClientIdScheme.X509_SAN_DNS,
+            OpenIdConstants.ClientIdScheme.X509_SAN_URI,
+                -> {}
+            else -> if (parameters.redirectUrl != null) {
+                if (parameters.clientId != parameters.redirectUrl) {
+                    return KmmResult.failure(OAuth2Exception(Errors.INVALID_REQUEST).also {
+                        Napier.w("client_id does not match redirect_uri")
+                    })
+                }
+            }
+        }
+
+        var leaf: X509Certificate? = null
+        if ((clientIdScheme == OpenIdConstants.ClientIdScheme.X509_SAN_DNS) || (clientIdScheme == OpenIdConstants.ClientIdScheme.X509_SAN_URI)) {
+            if (params.parameters.clientMetadata == null || params !is AuthenticationRequestParametersFrom.JwsSigned || params.source.header.certificateChain == null || params.source.header.certificateChain!!.isEmpty()) return KmmResult.failure<AuthenticationResponseParameters>(
+                OAuth2Exception(Errors.INVALID_REQUEST)
+            )
+                .also { Napier.w("client_id_scheme is $clientIdScheme, but metadata is not set and no x5c certificate chain is present in the original authn request") }
+            else { //basic checks done
+                leaf = params.source.header.certificateChain!!.leaf
+                if (leaf.tbsCertificate.extensions == null || leaf.tbsCertificate.extensions!!.isEmpty()) {
+                    return KmmResult.failure<AuthenticationResponseParameters>(
+                        OAuth2Exception(
+                            Errors.INVALID_REQUEST
+                        )
+                    )
+                        .also { Napier.w("client_id_scheme is $clientIdScheme, but no extensions were found in the leaf certificate") }
+                }
+                if (clientIdScheme == OpenIdConstants.ClientIdScheme.X509_SAN_DNS) {
+                    val dnsNames = leaf.tbsCertificate.subjectAlternativeNames?.dnsNames
+                        ?: return KmmResult.failure<AuthenticationResponseParameters>(
+                            OAuth2Exception(Errors.INVALID_REQUEST)
+                        )
+                            .also { Napier.w("client_id_scheme is $clientIdScheme, but no dnsNames were found in the leaf certificate") }
+
+                    if (!dnsNames.contains(params.parameters.clientId)) return KmmResult.failure<AuthenticationResponseParameters>(
+                        OAuth2Exception(
+                            Errors.INVALID_REQUEST
+                        )
+                    )
+                        .also { Napier.w("client_id_scheme is $clientIdScheme, but client_id does not match any dnsName in the leaf certificate") }
+
+                    if (!((params.parameters.responseMode == DIRECT_POST) || (params.parameters.responseMode == DIRECT_POST_JWT))) {
+                        val parsedUrl = params.parameters.redirectUrl?.let { Url(it) }
+                            ?: return KmmResult.failure<AuthenticationResponseParameters>(
+                                OAuth2Exception(Errors.INVALID_REQUEST)
+                            )
+                                .also { Napier.w("client_id_scheme is $clientIdScheme, but no redirect_url was provided") }
+                        //TODO  If the Wallet can establish trust in the Client Identifier authenticated through the certificate it may allow the client to freely choose the redirect_uri value
+                        if (parsedUrl.host != params.parameters.clientId) return KmmResult.failure<AuthenticationResponseParameters>(
+                            OAuth2Exception(Errors.INVALID_REQUEST)
+                        )
+                            .also { Napier.w("client_id_scheme is $clientIdScheme, but no redirect_url was provided") }
+                    }
+                } else {
+                    val uris = leaf.tbsCertificate.subjectAlternativeNames?.uris
+                        ?: return KmmResult.failure<AuthenticationResponseParameters>(
+                            OAuth2Exception(Errors.INVALID_REQUEST)
+                        )
+                            .also { Napier.w("client_id_scheme is $clientIdScheme, but no URIs were found in the leaf certificate") }
+                    if (!uris.contains(params.parameters.clientId)) return KmmResult.failure<AuthenticationResponseParameters>(
+                        OAuth2Exception(
+                            Errors.INVALID_REQUEST
+                        )
+                    )
+                        .also { Napier.w("client_id_scheme is $clientIdScheme, but client_id does not match any URIs in the leaf certificate") }
+
+                    if (params.parameters.clientId != params.parameters.redirectUrl) return KmmResult.failure<AuthenticationResponseParameters>(
+                        OAuth2Exception(
+                            Errors.INVALID_REQUEST
+                        )
+                    )
+                        .also { Napier.w("client_id_scheme is $clientIdScheme, but client_id does not match redirect_uri") }
+                }
+            }
+        }
+
         if (!responseType.contains(ID_TOKEN) && !responseType.contains(VP_TOKEN)) {
             return KmmResult.failure<AuthenticationResponsePreparationHelper>(OAuth2Exception(Errors.INVALID_REQUEST))
                 .also { Napier.w("response_type is not supported") }
@@ -240,8 +308,20 @@
         }
 
         val targetUrl = when (parameters.responseMode) {
-            DIRECT_POST -> parameters.responseUrl ?: parameters.redirectUrl
-            DIRECT_POST_JWT -> parameters.responseUrl ?: parameters.redirectUrl
+            DIRECT_POST,
+            DIRECT_POST_JWT,
+            -> {
+                if (parameters.redirectUrl != null) {
+                    return KmmResult.failure(OAuth2Exception(Errors.INVALID_REQUEST).also {
+                        Napier.w("response_mode is ${parameters.responseMode}, but redirect_url is set")
+                    })
+                }
+                parameters.responseUrl
+                    ?: return KmmResult.failure(OAuth2Exception(Errors.INVALID_REQUEST).also {
+                        Napier.w("response_mode is ${parameters.responseMode}, but response_url is not set")
+                    })
+            }
+
             QUERY -> parameters.redirectUrl
 
             // default for vp_token and id_token is fragment
@@ -274,30 +354,6 @@
         if (!parameters.responseType.contains(VP_TOKEN) && presentationDefinition == null) {
             return KmmResult.failure<AuthenticationResponsePreparationHelper>(OAuth2Exception(Errors.INVALID_REQUEST))
                 .also { Napier.w("vp_token not requested") }
-=======
-    suspend fun createAuthnResponse(
-        request: AuthenticationRequestParametersFrom<*>
-    ): KmmResult<AuthenticationResponseResult> = createAuthnResponseParams(request).fold(
-        onSuccess = { responseParams ->
-            if (request.parameters.responseType == null) {
-                return KmmResult.failure(OAuth2Exception(Errors.INVALID_REQUEST))
-            }
-            if (!request.parameters.responseType.contains(ID_TOKEN)
-                && !request.parameters.responseType.contains(VP_TOKEN)
-            ) {
-                return KmmResult.failure(OAuth2Exception(Errors.INVALID_REQUEST))
-            }
-            return when (request.parameters.responseMode) {
-                DIRECT_POST -> KmmResult.runCatching { authnResponseDirectPost(request, responseParams) }.wrap()
-                DIRECT_POST_JWT -> KmmResult.runCatching { authnResponseDirectPostJwt(request, responseParams) }.wrap()
-                QUERY -> KmmResult.runCatching { authnResponseQuery(request, responseParams) }.wrap()
-                FRAGMENT, null -> KmmResult.runCatching { authnResponseFragment(request, responseParams) }.wrap()
-                is OTHER -> TODO()
-            }
-        },
-        onFailure = {
-            KmmResult.failure(it)
->>>>>>> f12e7d65
         }
 
         return KmmResult.success(
@@ -326,67 +382,9 @@
         )
     }
 
-
-    private fun authnResponseDirectPost(
-        request: AuthenticationRequestParametersFrom<*>,
-        responseParams: AuthenticationResponseParameters
-    ): AuthenticationResponseResult.Post {
-        val url = request.parameters.responseUrl
-            ?: request.parameters.redirectUrl
-            ?: throw OAuth2Exception(Errors.INVALID_REQUEST)
-        return AuthenticationResponseResult.Post(url, responseParams.encodeToParameters())
-    }
-
-    private suspend fun authnResponseDirectPostJwt(
-        request: AuthenticationRequestParametersFrom<*>,
-        responseParams: AuthenticationResponseParameters
-    ): AuthenticationResponseResult.Post {
-        val url = request.parameters.responseUrl
-            ?: request.parameters.redirectUrl
-            ?: throw OAuth2Exception(Errors.INVALID_REQUEST)
-        val responseParamsJws = jwsService.createSignedJwsAddingParams(
-            payload = responseParams.serialize().encodeToByteArray(), addX5c = false
-        ).getOrElse {
-            Napier.w("authnResponseDirectPostJwt error", it)
-            throw OAuth2Exception(Errors.INVALID_REQUEST)
-        }
-        val jarm = AuthenticationResponseParameters(response = responseParamsJws.serialize())
-        return AuthenticationResponseResult.Post(url, jarm.encodeToParameters())
-    }
-
-    private fun authnResponseQuery(
-        request: AuthenticationRequestParametersFrom<*>,
-        responseParams: AuthenticationResponseParameters
-    ): AuthenticationResponseResult.Redirect {
-        if (request.parameters.redirectUrl == null)
-            throw OAuth2Exception(Errors.INVALID_REQUEST)
-        val url = URLBuilder(request.parameters.redirectUrl).apply {
-            responseParams.encodeToParameters().forEach {
-                this.parameters.append(it.key, it.value)
-            }
-        }.buildString()
-        return AuthenticationResponseResult.Redirect(url, responseParams)
-    }
-
-    /**
-     * That's the default for `id_token` and `vp_token`
-     */
-    private fun authnResponseFragment(
-        request: AuthenticationRequestParametersFrom<*>,
-        responseParams: AuthenticationResponseParameters
-    ): AuthenticationResponseResult.Redirect {
-        if (request.parameters.redirectUrl == null)
-            throw OAuth2Exception(Errors.INVALID_REQUEST)
-        val url = URLBuilder(request.parameters.redirectUrl)
-            .apply { encodedFragment = responseParams.encodeToParameters().formUrlEncode() }
-            .buildString()
-        return AuthenticationResponseResult.Redirect(url, responseParams)
-    }
-
     /**
      * Users of the library need to call this method in case the stored credentials change.
      */
-<<<<<<< HEAD
     suspend fun refreshPresentationPreparationHelper(presentationPreparationHelper: PresentationPreparationHelper) {
         presentationPreparationHelper.refreshInputDescriptorMatches(
             holder = holder,
@@ -411,39 +409,29 @@
                 )
             )
 
-            DIRECT_POST_JWT -> {
-                val responseParamsJws = jwsService.createSignedJwsAddingParams(
-                    payload = responseParams.serialize().encodeToByteArray()
-                ).getOrElse {
-                    return KmmResult.failure(OAuth2Exception(Errors.INVALID_REQUEST))
-                }
-
-                val jarm = AuthenticationResponseParameters(
-                    response = responseParamsJws.serialize()
-                )
-
-                KmmResult.success(
-                    AuthenticationResponseResult.Post(
-                        url = authenticationResponsePreparationHelper.targetUrl,
-                        params = jarm.encodeToParameters(),
-                    )
-                )
-            }
-
-            QUERY -> {
-                val url = URLBuilder(authenticationResponsePreparationHelper.targetUrl).apply {
-                    responseParams.encodeToParameters().forEach {
-                        this.parameters.append(it.key, it.value)
-                    }
-                }.buildString()
-
-                KmmResult.success(
-                    AuthenticationResponseResult.Redirect(
-                        url = url,
-                        params = responseParams,
-                    )
-                )
-            }
+            DIRECT_POST_JWT -> KmmResult.runCatching {
+                authnResponseDirectPostJwt(
+                    authenticationResponsePreparationHelper = authenticationResponsePreparationHelper,
+                    responseParams = responseParams,
+                )
+            }.wrap()
+
+            QUERY -> KmmResult.runCatching {
+                authnResponseQuery(
+                    authenticationResponsePreparationHelper = authenticationResponsePreparationHelper,
+                    responseParams = responseParams,
+                )
+            }.wrap()
+
+            FRAGMENT, null -> KmmResult.runCatching {
+                authnResponseFragment(
+                    authenticationResponsePreparationHelper = authenticationResponsePreparationHelper,
+                    responseParams = responseParams,
+                )
+            }.wrap()
+
+            is OTHER -> TODO()
+
 
             else -> {
                 // default for vp_token and id_token is fragment
@@ -458,6 +446,54 @@
                 )
             }
         }
+    }
+
+    private suspend fun authnResponseDirectPostJwt(
+        authenticationResponsePreparationHelper: AuthenticationResponsePreparationHelper,
+        responseParams: AuthenticationResponseParameters,
+    ): AuthenticationResponseResult.Post {
+        val responseParamsJws = jwsService.createSignedJwsAddingParams(
+            payload = responseParams.serialize().encodeToByteArray(),
+            addX5c = false,
+        ).getOrElse {
+            Napier.w("authnResponseDirectPostJwt error", it)
+            throw OAuth2Exception(Errors.INVALID_REQUEST)
+        }
+        val jarm = AuthenticationResponseParameters(response = responseParamsJws.serialize())
+
+        return AuthenticationResponseResult.Post(
+            url = authenticationResponsePreparationHelper.targetUrl,
+            params = jarm.encodeToParameters(),
+        )
+    }
+
+    private fun authnResponseQuery(
+        authenticationResponsePreparationHelper: AuthenticationResponsePreparationHelper,
+        responseParams: AuthenticationResponseParameters,
+    ): AuthenticationResponseResult.Redirect {
+        val url = URLBuilder(authenticationResponsePreparationHelper.targetUrl).apply {
+            responseParams.encodeToParameters().forEach {
+                this.parameters.append(it.key, it.value)
+            }
+        }.buildString()
+
+        return AuthenticationResponseResult.Redirect(
+            url = url,
+            params = responseParams,
+        )
+    }
+
+    /**
+     * That's the default for `id_token` and `vp_token`
+     */
+    private fun authnResponseFragment(
+        authenticationResponsePreparationHelper: AuthenticationResponsePreparationHelper,
+        responseParams: AuthenticationResponseParameters
+    ): AuthenticationResponseResult.Redirect {
+        val url = URLBuilder(authenticationResponsePreparationHelper.targetUrl).apply {
+            encodedFragment = responseParams.encodeToParameters().formUrlEncode()
+        }.buildString()
+        return AuthenticationResponseResult.Redirect(url, responseParams)
     }
 
     internal suspend fun finalizeAuthenticationResponseParameters(
@@ -502,177 +538,14 @@
                     Napier.w("Could not create presentation: ${exception.message}")
                     return KmmResult.failure(OAuth2Exception(Errors.USER_CANCELLED))
                 }
-=======
-    suspend fun createAuthnResponseParams(
-        params: AuthenticationRequestParametersFrom<*>
-    ): KmmResult<AuthenticationResponseParameters> {
-        // params.clientIdScheme is assumed to be OpenIdConstants.ClientIdSchemes.REDIRECT_URI,
-        // because we'll require clientMetadata to be present, below
-        val clientIdScheme = params.parameters.clientIdScheme
-        if (clientIdScheme == OpenIdConstants.ClientIdScheme.REDIRECT_URI
-            && (params.parameters.clientMetadata == null && params.parameters.clientMetadataUri == null)
-        ) {
-            return KmmResult.failure<AuthenticationResponseParameters>(OAuth2Exception(Errors.INVALID_REQUEST))
-                .also { Napier.w("client_id_scheme is redirect_uri, but metadata is not set") }
-        }
-
-        if ((params.parameters.responseMode == DIRECT_POST) || (params.parameters.responseMode == DIRECT_POST_JWT)) {
-            if (params.parameters.redirectUrl != null)
-                return KmmResult.failure<AuthenticationResponseParameters>(OAuth2Exception(Errors.INVALID_REQUEST))
-                    .also { Napier.w("response_mode is ${params.parameters.responseMode}, but redirect_url is set") }
-            if (params.parameters.responseUrl == null)
-                return KmmResult.failure<AuthenticationResponseParameters>(OAuth2Exception(Errors.INVALID_REQUEST))
-                    .also { Napier.w("response_mode is ${params.parameters.responseMode}, but response_url is not set") }
-
-        }
-        var leaf: X509Certificate? = null
-        if ((clientIdScheme == OpenIdConstants.ClientIdScheme.X509_SAN_DNS)
-            || (clientIdScheme == OpenIdConstants.ClientIdScheme.X509_SAN_URI)
-        ) {
-            if (params.parameters.clientMetadata == null
-                || params !is AuthenticationRequestParametersFrom.JwsSigned
-                || params.source.header.certificateChain == null
-                || params.source.header.certificateChain!!.isEmpty()
-            ) return KmmResult.failure<AuthenticationResponseParameters>(OAuth2Exception(Errors.INVALID_REQUEST))
-                .also { Napier.w("client_id_scheme is $clientIdScheme, but metadata is not set and no x5c certificate chain is present in the original authn request") }
-            else { //basic checks done
-                leaf = params.source.header.certificateChain!!.leaf
-                if (leaf.tbsCertificate.extensions == null || leaf.tbsCertificate.extensions!!.isEmpty()) {
-                    return KmmResult.failure<AuthenticationResponseParameters>(OAuth2Exception(Errors.INVALID_REQUEST))
-                        .also { Napier.w("client_id_scheme is $clientIdScheme, but no extensions were found in the leaf certificate") }
-                }
-                if (clientIdScheme == OpenIdConstants.ClientIdScheme.X509_SAN_DNS) {
-                    val dnsNames = leaf.tbsCertificate.subjectAlternativeNames?.dnsNames
-                        ?: return KmmResult.failure<AuthenticationResponseParameters>(OAuth2Exception(Errors.INVALID_REQUEST))
-                            .also { Napier.w("client_id_scheme is $clientIdScheme, but no dnsNames were found in the leaf certificate") }
-
-                    if (!dnsNames.contains(params.parameters.clientId))
-                        return KmmResult.failure<AuthenticationResponseParameters>(OAuth2Exception(Errors.INVALID_REQUEST))
-                            .also { Napier.w("client_id_scheme is $clientIdScheme, but client_id does not match any dnsName in the leaf certificate") }
-
-                    if (!((params.parameters.responseMode == DIRECT_POST) ||
-                                (params.parameters.responseMode == DIRECT_POST_JWT))
-                    ) {
-                        val parsedUrl =
-                            params.parameters.redirectUrl?.let { Url(it) }
-                                ?: return KmmResult.failure<AuthenticationResponseParameters>(OAuth2Exception(Errors.INVALID_REQUEST))
-                                    .also { Napier.w("client_id_scheme is $clientIdScheme, but no redirect_url was provided") }
-                        //TODO  If the Wallet can establish trust in the Client Identifier authenticated through the certificate it may allow the client to freely choose the redirect_uri value
-                        if (parsedUrl.host != params.parameters.clientId) return KmmResult.failure<AuthenticationResponseParameters>(
-                            OAuth2Exception(Errors.INVALID_REQUEST)
-                        ).also { Napier.w("client_id_scheme is $clientIdScheme, but no redirect_url was provided") }
-                    }
-                } else {
-                    val uris = leaf.tbsCertificate.subjectAlternativeNames?.uris
-                        ?: return KmmResult.failure<AuthenticationResponseParameters>(OAuth2Exception(Errors.INVALID_REQUEST))
-                            .also { Napier.w("client_id_scheme is $clientIdScheme, but no URIs were found in the leaf certificate") }
-                    if (!uris.contains(params.parameters.clientId))
-                        return KmmResult.failure<AuthenticationResponseParameters>(OAuth2Exception(Errors.INVALID_REQUEST))
-                            .also { Napier.w("client_id_scheme is $clientIdScheme, but client_id does not match any URIs in the leaf certificate") }
-
-                    if (params.parameters.clientId != params.parameters.redirectUrl)
-                        return KmmResult.failure<AuthenticationResponseParameters>(OAuth2Exception(Errors.INVALID_REQUEST))
-                            .also { Napier.w("client_id_scheme is $clientIdScheme, but client_id does not match redirect_uri") }
-                }
-            }
-        }
-
-        // params.clientIdScheme is assumed to be OpenIdConstants.ClientIdSchemes.REDIRECT_URI,
-        // because we'll require clientMetadata to be present, below
-        val clientMetadata = params.parameters.clientMetadata
-            ?: params.parameters.clientMetadataUri?.let { uri ->
-                remoteResourceRetriever.invoke(uri)?.let { RelyingPartyMetadata.deserialize(it).getOrNull() }
-            } ?: return KmmResult.failure<AuthenticationResponseParameters>(OAuth2Exception(Errors.INVALID_REQUEST))
-                .also { Napier.w("client metadata is not specified") }
-        val audience = clientMetadata.jsonWebKeySet?.keys?.firstOrNull()?.identifier
-            ?: clientMetadata.jsonWebKeySetUrl?.let {
-                remoteResourceRetriever.invoke(it)
-                    ?.let { JsonWebKeySet.deserialize(it).getOrNull() }?.keys?.firstOrNull()?.identifier
-                    ?: leaf?.let { params.parameters.clientId } //TODO is this even correct ????
-            }
-            ?: return KmmResult.failure<AuthenticationResponseParameters>(OAuth2Exception(Errors.INVALID_REQUEST))
-                .also { Napier.w("Could not parse audience") }
-        // TODO Check removed for EUDI interop
-//        if (clientMetadata.subjectSyntaxTypesSupported == null || URN_TYPE_JWK_THUMBPRINT !in clientMetadata.subjectSyntaxTypesSupported)
-//            return KmmResult.failure<AuthenticationResponseParameters>(OAuth2Exception(Errors.SUBJECT_SYNTAX_TYPES_NOT_SUPPORTED))
-//                .also { Napier.w("Incompatible subject syntax types algorithms") }
-
-        if (!((clientIdScheme == OpenIdConstants.ClientIdScheme.X509_SAN_DNS)
-                    || (clientIdScheme == OpenIdConstants.ClientIdScheme.X509_SAN_URI))
-        ) if (params.parameters.redirectUrl != null) {
-            if (params.parameters.clientId != params.parameters.redirectUrl)
-                return KmmResult.failure<AuthenticationResponseParameters>(OAuth2Exception(Errors.INVALID_REQUEST))
-                    .also { Napier.w("client_id does not match redirect_uri") }
-        }
-
-        if (params.parameters.responseType == null)
-            return KmmResult.failure<AuthenticationResponseParameters>(OAuth2Exception(Errors.INVALID_REQUEST))
-                .also { Napier.w("response_type is not specified") }
-        if (!params.parameters.responseType.contains(VP_TOKEN) && params.parameters.presentationDefinition == null)
-            return KmmResult.failure<AuthenticationResponseParameters>(OAuth2Exception(Errors.INVALID_REQUEST))
-                .also { Napier.w("vp_token not requested") }
-        val presentationDefinition =
-            params.parameters.presentationDefinition ?: params.parameters.presentationDefinitionUrl?.let {
-                remoteResourceRetriever.invoke(it)
-            }?.let { PresentationDefinition.deserialize(it).getOrNull() }
-            ?: params.parameters.scope?.split(" ")?.firstNotNullOfOrNull {
-                scopePresentationDefinitionRetriever?.invoke(it)
-            }
-        if (!params.parameters.responseType.contains(VP_TOKEN) && presentationDefinition == null)
-            return KmmResult.failure<AuthenticationResponseParameters>(OAuth2Exception(Errors.INVALID_REQUEST))
-                .also { Napier.w("vp_token not requested") }
-        if (clientMetadata.vpFormats != null) {
-            if (clientMetadata.vpFormats.jwtVp?.algorithms != null
-                && clientMetadata.vpFormats.jwtVp?.algorithms?.contains(jwsService.algorithm.identifier) != true
-            ) return KmmResult.failure<AuthenticationResponseParameters>(OAuth2Exception(Errors.REGISTRATION_VALUE_NOT_SUPPORTED))
-                .also { Napier.w("Incompatible JWT algorithms") }
-            if (clientMetadata.vpFormats.jwtSd?.algorithms != null
-                && clientMetadata.vpFormats.jwtSd?.algorithms?.contains(jwsService.algorithm.identifier) != true
-            ) return KmmResult.failure<AuthenticationResponseParameters>(OAuth2Exception(Errors.REGISTRATION_VALUE_NOT_SUPPORTED))
-                .also { Napier.w("Incompatible JWT algorithms") }
-            if (clientMetadata.vpFormats.msoMdoc?.algorithms != null
-                && clientMetadata.vpFormats.msoMdoc?.algorithms?.contains(jwsService.algorithm.identifier) != true
-            ) return KmmResult.failure<AuthenticationResponseParameters>(OAuth2Exception(Errors.REGISTRATION_VALUE_NOT_SUPPORTED))
-                .also { Napier.w("Incompatible JWT algorithms") }
-        }
-        if (params.parameters.nonce == null)
-            return KmmResult.failure<AuthenticationResponseParameters>(OAuth2Exception(Errors.INVALID_REQUEST))
-                .also { Napier.w("nonce is null") }
-
-        val now = clock.now()
-        // we'll assume jwk-thumbprint
-        val agentJsonWebKey = agentPublicKey.toJsonWebKey()
-        val idToken = IdToken(
-            issuer = agentJsonWebKey.jwkThumbprint,
-            subject = agentJsonWebKey.jwkThumbprint,
-            subjectJwk = agentJsonWebKey,
-            audience = params.parameters.redirectUrl ?: params.parameters.clientId ?: agentJsonWebKey.jwkThumbprint,
-            issuedAt = now,
-            expiration = now + 60.seconds,
-            nonce = params.parameters.nonce,
-        )
-        val jwsPayload = idToken.serialize().encodeToByteArray()
-        val signedIdToken = jwsService.createSignedJwsAddingParams(payload = jwsPayload, addX5c = false).getOrElse {
-            Napier.w("Could not sign id_token", it)
-            return KmmResult.failure(OAuth2Exception(Errors.USER_CANCELLED))
-        }
-
-        val presentationResultContainer = presentationDefinition?.let {
-            holder.createPresentation(
-                challenge = params.parameters.nonce,
-                audienceId = audience,
-                presentationDefinition = presentationDefinition,
-                fallbackFormatHolder = presentationDefinition.formats ?: clientMetadata.vpFormats,
-            ).getOrElse { exception ->
-                return KmmResult.failure<AuthenticationResponseParameters>(OAuth2Exception(Errors.USER_CANCELLED))
-                    .also { Napier.w("Could not create presentation: ${exception.message}") }
->>>>>>> f12e7d65
             }
         presentationResultContainer?.let {
             authenticationResponsePreparationHelper.clientMetadata.vpFormats?.let { supportedFormats ->
                 presentationResultContainer.presentationSubmission.descriptorMap?.mapIndexed { index, descriptor ->
                     val isMissingFormatSupport = when (descriptor.format) {
-                        ClaimFormatEnum.JWT_VP -> supportedFormats.jwtVp?.algorithms?.contains(jwsService.algorithm.identifier) != true
+                        ClaimFormatEnum.JWT_VP -> supportedFormats.jwtVp?.algorithms?.contains(
+                            jwsService.algorithm.identifier
+                        ) != true
 
                         ClaimFormatEnum.JWT_SD -> supportedFormats.jwtSd?.algorithms?.contains(
                             jwsService.algorithm.identifier
@@ -698,13 +571,8 @@
 
         return KmmResult.success(
             AuthenticationResponseParameters(
-<<<<<<< HEAD
                 idToken = signedIdToken?.serialize(),
                 state = authenticationResponsePreparationHelper.parameters.state,
-=======
-                idToken = signedIdToken.serialize(),
-                state = params.parameters.state,
->>>>>>> f12e7d65
                 vpToken = presentationResultContainer?.presentationResults?.map {
                     when (it) {
                         is Holder.CreatePresentationResult.Signed -> {
@@ -739,7 +607,6 @@
             ),
         )
     }
-<<<<<<< HEAD
 
     private suspend fun retrieveClientMetadata(params: AuthenticationRequestParameters): RelyingPartyMetadata? {
         return params.clientMetadata ?: params.clientMetadataUri?.let { uri ->
@@ -748,11 +615,14 @@
         }
     }
 
-    private suspend fun retrieveAudience(clientMetadata: RelyingPartyMetadata): String? {
+    private suspend fun retrieveAudience(
+        clientMetadata: RelyingPartyMetadata,
+    ): String? {
         return clientMetadata.jsonWebKeySet?.keys?.firstOrNull()?.identifier
             ?: clientMetadata.jsonWebKeySetUrl?.let {
                 remoteResourceRetriever?.invoke(it)
                     ?.let { JsonWebKeySet.deserialize(it) }?.keys?.firstOrNull()?.identifier
+                    ?: leaf?.let { params.parameters.clientId } //TODO is this even correct ????
             }
     }
 
@@ -782,8 +652,6 @@
         val jwsPayload = idToken.serialize().encodeToByteArray()
         return jwsService.createSignedJwsAddingParams(payload = jwsPayload)
     }
-=======
->>>>>>> f12e7d65
 }
 
 /**
