package at.asitplus.wallet.lib.oidc

import at.asitplus.jsonpath.core.NormalizedJsonPath
import at.asitplus.jsonpath.core.NormalizedJsonPathSegment
import at.asitplus.wallet.lib.agent.CryptoService
import at.asitplus.wallet.lib.agent.DefaultCryptoService
import at.asitplus.wallet.lib.agent.Holder
import at.asitplus.wallet.lib.agent.HolderAgent
import at.asitplus.wallet.lib.agent.IssuerAgent
import at.asitplus.wallet.lib.agent.Verifier
import at.asitplus.wallet.lib.agent.VerifierAgent
import at.asitplus.wallet.lib.data.ConstantIndex
import at.asitplus.wallet.lib.data.dif.Constraint
import at.asitplus.wallet.lib.data.dif.ConstraintField
import at.asitplus.wallet.lib.data.dif.InputDescriptor
import at.asitplus.wallet.lib.data.dif.PresentationDefinition
import at.asitplus.wallet.lib.data.dif.SchemaReference
import at.asitplus.wallet.lib.iso.MobileDrivingLicenceDataElements
import at.asitplus.wallet.lib.oidvci.OAuth2Exception
import com.benasher44.uuid.uuid4
import io.kotest.assertions.throwables.shouldThrow
import io.kotest.core.spec.style.FreeSpec
import io.kotest.matchers.collections.shouldBeEmpty
import io.kotest.matchers.collections.shouldNotBeEmpty
import io.kotest.matchers.shouldBe
import io.kotest.matchers.types.shouldBeInstanceOf
import kotlinx.coroutines.runBlocking

@Suppress("unused")
class OidcSiopWalletScopeSupportTest : FreeSpec({
    "specified well known scopes" - {
        // no scopes with a mapping to a presentation definition are known yet
        val wellKnownScopePresentationDefinitionRetriever =
            mapOf<String, PresentationDefinition>()::get
    }

    "test scopes" - {
        val testScopes = object {
            val EmptyPresentationRequest: String = "emptyPresentationRequest"
            val MdocMdlWithGivenName: String = "mdocMdlWithGivenName"
        }
        val testScopePresentationDefinitionRetriever = mapOf(
            testScopes.EmptyPresentationRequest to PresentationDefinition(
                id = uuid4().toString(),
                inputDescriptors = listOf()
            ),
            testScopes.MdocMdlWithGivenName to PresentationDefinition(
                id = uuid4().toString(),
                inputDescriptors = listOf(
                    InputDescriptor(
                        id = ConstantIndex.MobileDrivingLicence2023.isoDocType,
                        constraints = Constraint(
                            fields = listOf(
                                ConstraintField(
                                    path = listOf(
                                        NormalizedJsonPath(
                                            NormalizedJsonPathSegment.NameSegment(ConstantIndex.MobileDrivingLicence2023.isoNamespace),
                                            NormalizedJsonPathSegment.NameSegment(
                                                MobileDrivingLicenceDataElements.GIVEN_NAME
                                            ),
                                        ).toString()
                                    ),
                                )
                            )
                        ),
                        schema = listOf(
                            SchemaReference(ConstantIndex.MobileDrivingLicence2023.schemaUri)
                        )
                    )
                )
            ),
        )::get

        lateinit var relyingPartyUrl: String

        lateinit var holderCryptoService: CryptoService
        lateinit var verifierCryptoService: CryptoService

        lateinit var holderAgent: Holder
        lateinit var verifierAgent: Verifier

        lateinit var holderSiop: OidcSiopWallet
        lateinit var verifierSiop: OidcSiopVerifier

        beforeEach {
            holderCryptoService = DefaultCryptoService()
            verifierCryptoService = DefaultCryptoService()
            relyingPartyUrl = "https://example.com/rp/${uuid4()}"
            holderAgent = HolderAgent.newDefaultInstance(holderCryptoService)
            verifierAgent =
                VerifierAgent.newDefaultInstance(verifierCryptoService.publicKey.didEncoded)

            holderSiop = OidcSiopWallet.newDefaultInstance(
                holder = holderAgent,
                cryptoService = holderCryptoService,
                scopePresentationDefinitionRetriever = testScopePresentationDefinitionRetriever
            )
            verifierSiop = OidcSiopVerifier.newInstance(
                verifier = verifierAgent,
                cryptoService = verifierCryptoService,
                relyingPartyUrl = relyingPartyUrl,
            )
        }

        "get empty scope works even without available credentials" {
            runBlocking {
                val issuerAgent = IssuerAgent.newDefaultInstance(
                    DefaultCryptoService(),
                    dataProvider = DummyCredentialDataProvider(),
                )
                holderAgent.storeCredentials(
                    issuerAgent.issueCredential(
                        subjectPublicKey = holderCryptoService.publicKey,
                        attributeTypes = listOf(ConstantIndex.AtomicAttribute2023.vcType),
                        representation = ConstantIndex.CredentialRepresentation.ISO_MDOC
                    ).toStoreCredentialInput()
                )
            }

            val authnRequest = verifierSiop.createAuthnRequest().let { request ->
                request.copy(
                    presentationDefinition = null,
                    scope = request.scope + " " + testScopes.EmptyPresentationRequest
                )
            }

<<<<<<< HEAD
            val authnResponse =
                holderSiop.startAuthenticationResponsePreparation(authnRequest).getOrThrow().let {
                    holderSiop.finalizeAuthenticationResponseResult(it)
                }.getOrThrow()
            authnResponse.shouldBeInstanceOf<AuthenticationResponseResult.Redirect>()
                .also { println(it) }
=======
            val authnResponse = holderSiop.createAuthnResponse(authnRequest.serialize()).getOrThrow()
            authnResponse.shouldBeInstanceOf<AuthenticationResponseResult.Redirect>().also { println(it) }
>>>>>>> f12e7d65

            val result = verifierSiop.validateAuthnResponse(authnResponse.url)
            result.shouldBeInstanceOf<OidcSiopVerifier.AuthnResponseResult.VerifiablePresentationValidationResults>()
            result.validationResults.shouldBeEmpty()
        }

        "get MdocMdlWithGivenName scope without available credentials fails" {
            val authnRequest = verifierSiop.createAuthnRequest().let { request ->
                request.copy(
                    presentationDefinition = null,
                    scope = request.scope + " " + testScopes.MdocMdlWithGivenName
                )
            }

<<<<<<< HEAD
            val authnResponse =
                holderSiop.startAuthenticationResponsePreparation(authnRequest).let {
                    if (it.isFailure) it
                    else holderSiop.finalizeAuthenticationResponseResult(it.getOrThrow())
                }
=======
            val authnResponse = holderSiop.createAuthnResponse(authnRequest.serialize())
>>>>>>> f12e7d65
            authnResponse.isFailure shouldBe true
            shouldThrow<OAuth2Exception> {
                authnResponse.getOrThrow()
            }
        }

        "get MdocMdlWithGivenName scope with available credentials succeeds" {
            runBlocking {
                val issuerAgent = IssuerAgent.newDefaultInstance(
                    DefaultCryptoService(),
                    dataProvider = DummyCredentialDataProvider(),
                )
                holderAgent.storeCredentials(
                    issuerAgent.issueCredential(
                        subjectPublicKey = holderCryptoService.publicKey,
                        attributeTypes = listOf(ConstantIndex.MobileDrivingLicence2023.vcType),
                        representation = ConstantIndex.CredentialRepresentation.ISO_MDOC
                    ).toStoreCredentialInput()
                )
            }

            val authnRequest = verifierSiop.createAuthnRequest().let { request ->
                request.copy(
                    presentationDefinition = null,
                    scope = request.scope + " " + testScopes.MdocMdlWithGivenName
                )
            }

<<<<<<< HEAD
            val authnResponse =
                holderSiop.startAuthenticationResponsePreparation(authnRequest).getOrThrow().let {
                    holderSiop.finalizeAuthenticationResponseResult(it)
                }.getOrThrow()
            authnResponse.shouldBeInstanceOf<AuthenticationResponseResult.Redirect>()
                .also { println(it) }
=======
            val authnResponse = holderSiop.createAuthnResponse(authnRequest.serialize()).getOrThrow()
            authnResponse.shouldBeInstanceOf<AuthenticationResponseResult.Redirect>().also { println(it) }
>>>>>>> f12e7d65

            val result = verifierSiop.validateAuthnResponse(authnResponse.url)
            result.shouldBeInstanceOf<OidcSiopVerifier.AuthnResponseResult.SuccessIso>()
            result.document.validItems.shouldNotBeEmpty()
        }
    }
})<|MERGE_RESOLUTION|>--- conflicted
+++ resolved
@@ -124,17 +124,12 @@
                 )
             }
 
-<<<<<<< HEAD
             val authnResponse =
-                holderSiop.startAuthenticationResponsePreparation(authnRequest).getOrThrow().let {
+                holderSiop.startAuthenticationResponsePreparation(authnRequest.serialize()).getOrThrow().let {
                     holderSiop.finalizeAuthenticationResponseResult(it)
                 }.getOrThrow()
             authnResponse.shouldBeInstanceOf<AuthenticationResponseResult.Redirect>()
                 .also { println(it) }
-=======
-            val authnResponse = holderSiop.createAuthnResponse(authnRequest.serialize()).getOrThrow()
-            authnResponse.shouldBeInstanceOf<AuthenticationResponseResult.Redirect>().also { println(it) }
->>>>>>> f12e7d65
 
             val result = verifierSiop.validateAuthnResponse(authnResponse.url)
             result.shouldBeInstanceOf<OidcSiopVerifier.AuthnResponseResult.VerifiablePresentationValidationResults>()
@@ -149,15 +144,11 @@
                 )
             }
 
-<<<<<<< HEAD
             val authnResponse =
-                holderSiop.startAuthenticationResponsePreparation(authnRequest).let {
+                holderSiop.startAuthenticationResponsePreparation(authnRequest.serialize()).let {
                     if (it.isFailure) it
                     else holderSiop.finalizeAuthenticationResponseResult(it.getOrThrow())
                 }
-=======
-            val authnResponse = holderSiop.createAuthnResponse(authnRequest.serialize())
->>>>>>> f12e7d65
             authnResponse.isFailure shouldBe true
             shouldThrow<OAuth2Exception> {
                 authnResponse.getOrThrow()
@@ -186,17 +177,12 @@
                 )
             }
 
-<<<<<<< HEAD
             val authnResponse =
-                holderSiop.startAuthenticationResponsePreparation(authnRequest).getOrThrow().let {
+                holderSiop.startAuthenticationResponsePreparation(authnRequest.serialize()).getOrThrow().let {
                     holderSiop.finalizeAuthenticationResponseResult(it)
                 }.getOrThrow()
             authnResponse.shouldBeInstanceOf<AuthenticationResponseResult.Redirect>()
                 .also { println(it) }
-=======
-            val authnResponse = holderSiop.createAuthnResponse(authnRequest.serialize()).getOrThrow()
-            authnResponse.shouldBeInstanceOf<AuthenticationResponseResult.Redirect>().also { println(it) }
->>>>>>> f12e7d65
 
             val result = verifierSiop.validateAuthnResponse(authnResponse.url)
             result.shouldBeInstanceOf<OidcSiopVerifier.AuthnResponseResult.SuccessIso>()
