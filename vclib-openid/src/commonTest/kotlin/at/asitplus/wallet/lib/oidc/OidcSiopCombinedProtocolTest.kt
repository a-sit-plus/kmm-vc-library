--- conflicted
+++ resolved
@@ -96,13 +96,9 @@
                 }
 
                 shouldThrow<OAuth2Exception> {
-<<<<<<< HEAD
-                    holderSiop.startAuthenticationResponsePreparation(authnRequest).getOrThrow().let {
+                    holderSiop.startAuthenticationResponsePreparation(authnRequest.serialize()).getOrThrow().let {
                         holderSiop.finalizeAuthenticationResponseResult(it)
                     }.getOrThrow()
-=======
-                    holderSiop.createAuthnResponse(authnRequest.serialize()).getOrThrow()
->>>>>>> f12e7d65
                 }
             }
 
@@ -148,14 +144,10 @@
                     )
                 }
 
-<<<<<<< HEAD
                 val authnResponse =
-                    holderSiop.startAuthenticationResponsePreparation(authnRequest).getOrThrow().let {
+                    holderSiop.startAuthenticationResponsePreparation(authnRequest.serialize()).getOrThrow().let {
                         holderSiop.finalizeAuthenticationResponseResult(it)
                     }.getOrThrow()
-=======
-                val authnResponse = holderSiop.createAuthnResponse(authnRequest.serialize()).getOrThrow()
->>>>>>> f12e7d65
                 authnResponse.shouldBeInstanceOf<AuthenticationResponseResult.Redirect>()
                     .also { println(it) }
 
@@ -215,13 +207,9 @@
                 }
 
                 shouldThrow<OAuth2Exception> {
-<<<<<<< HEAD
-                    holderSiop.startAuthenticationResponsePreparation(authnRequest).getOrThrow().let {
+                    holderSiop.startAuthenticationResponsePreparation(authnRequest.serialize()).getOrThrow().let {
                         holderSiop.finalizeAuthenticationResponseResult(it)
                     }.getOrThrow()
-=======
-                    holderSiop.createAuthnResponse(authnRequest.serialize()).getOrThrow()
->>>>>>> f12e7d65
                 }
             }
 
@@ -274,14 +262,10 @@
                     )
                 }
 
-<<<<<<< HEAD
                 val authnResponse =
-                    holderSiop.startAuthenticationResponsePreparation(authnRequest).getOrThrow().let {
+                    holderSiop.startAuthenticationResponsePreparation(authnRequest.serialize()).getOrThrow().let {
                         holderSiop.finalizeAuthenticationResponseResult(it)
                     }.getOrThrow()
-=======
-                val authnResponse = holderSiop.createAuthnResponse(authnRequest.serialize()).getOrThrow()
->>>>>>> f12e7d65
                 authnResponse.shouldBeInstanceOf<AuthenticationResponseResult.Redirect>()
                     .also { println(it) }
 
@@ -339,13 +323,9 @@
                 Napier.d("Create response")
 
                 shouldThrow<OAuth2Exception> {
-<<<<<<< HEAD
-                    holderSiop.startAuthenticationResponsePreparation(authnRequest).getOrThrow().let {
+                    holderSiop.startAuthenticationResponsePreparation(authnRequest.serialize()).getOrThrow().let {
                         holderSiop.finalizeAuthenticationResponseResult(it)
                     }.getOrThrow().also {
-=======
-                    holderSiop.createAuthnResponse(authnRequest.serialize()).getOrThrow().also {
->>>>>>> f12e7d65
                         Napier.d("response: $it")
                     }
                 }
@@ -401,14 +381,10 @@
                 }
 
                 Napier.d("request: $authnRequest")
-<<<<<<< HEAD
                 val authnResponse =
-                    holderSiop.startAuthenticationResponsePreparation(authnRequest).getOrThrow().let {
+                    holderSiop.startAuthenticationResponsePreparation(authnRequest.serialize()).getOrThrow().let {
                         holderSiop.finalizeAuthenticationResponseResult(it)
                     }.getOrThrow()
-=======
-                val authnResponse = holderSiop.createAuthnResponse(authnRequest.serialize()).getOrThrow()
->>>>>>> f12e7d65
                 authnResponse.shouldBeInstanceOf<AuthenticationResponseResult.Redirect>()
                     .also { println(it) }
 
@@ -458,14 +434,10 @@
             }
         )
 
-<<<<<<< HEAD
         val authnResponse =
-            holderSiop.startAuthenticationResponsePreparation(authnRequest).getOrThrow().let {
+            holderSiop.startAuthenticationResponsePreparation(authnRequest.serialize()).getOrThrow().let {
                 holderSiop.finalizeAuthenticationResponseResult(it)
             }.getOrThrow()
-=======
-        val authnResponse = holderSiop.createAuthnResponse(authnRequest.serialize()).getOrThrow()
->>>>>>> f12e7d65
         authnResponse.shouldBeInstanceOf<AuthenticationResponseResult.Redirect>()
             .also { println(it) }
 
