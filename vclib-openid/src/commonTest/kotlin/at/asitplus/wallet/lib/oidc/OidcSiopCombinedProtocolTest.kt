--- conflicted
+++ resolved
@@ -398,19 +398,14 @@
 
     "test presentation of multiple credentials with different formats" {
         runBlocking {
-<<<<<<< HEAD
             holderAgent.storeJwtCredentials(
                 holderCryptoService,
                 listOf(ConstantIndex.AtomicAttribute2023.vcType)
             )
             holderAgent.storeIsoCredential(
                 holderCryptoService,
-                listOf(ConstantIndex.MobileDrivingLicence2023.vcType)
+                listOf(MobileDrivingLicenceScheme.isoNamespace)
             )
-=======
-            holderAgent.storeJwtCredentials(holderCryptoService, listOf(ConstantIndex.AtomicAttribute2023.vcType))
-            holderAgent.storeIsoCredential(holderCryptoService, listOf(MobileDrivingLicenceScheme.isoNamespace))
->>>>>>> b13b7313
         }
 
         verifierSiop = OidcSiopVerifier.newInstance(
