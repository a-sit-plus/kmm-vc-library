--- conflicted
+++ resolved
@@ -13,51 +13,34 @@
 group = "at.asitplus.wallet"
 version = artifactVersion
 
-<<<<<<< HEAD
 
 val iosDisabled: String? by extra
 
 
 kotlin {
     jvm()
+
     if (iosDisabled != "true") {
         iosArm64()
         iosSimulatorArm64()
         iosX64()
     }
+
     sourceSets {
         commonMain {
-=======
-kotlin {
-    jvm()
-    iosArm64()
-    iosSimulatorArm64()
-    iosX64()
-    sourceSets {
-         commonMain {
->>>>>>> cd329850
             dependencies {
                 commonImplementationDependencies()
                 api("at.asitplus.crypto:datatypes-jws:${VcLibVersions.kmpcrypto}")
                 api(project(":vclib"))
             }
         }
-<<<<<<< HEAD
-//        val iosSimulatorArm64Main by getting { dependsOn(iosMain) }
+
         jvmMain {
-=======
-
-         jvmMain  {
->>>>>>> cd329850
             dependencies {
                 implementation(bouncycastle("bcprov"))
             }
         }
-<<<<<<< HEAD
         jvmTest {
-=======
-         jvmTest  {
->>>>>>> cd329850
             dependencies {
                 implementation("com.nimbusds:nimbus-jose-jwt:${VcLibVersions.Jvm.`jose-jwt`}")
                 implementation("org.json:json:${VcLibVersions.Jvm.json}")
@@ -66,11 +49,7 @@
     }
 }
 
-<<<<<<< HEAD
 if (iosDisabled != "true") exportIosFramework("VcLibOpenIdKmm", *commonIosExports(), project(":vclib"))
-=======
-exportIosFramework("VcLibOpenIdKmm", *commonIosExports(), project(":vclib"))
->>>>>>> cd329850
 
 val javadocJar = setupDokka(baseUrl = "https://github.com/a-sit-plus/kmm-vc-library/tree/main/", multiModuleDoc = true)
 
