--- conflicted
+++ resolved
@@ -1,6 +1,5 @@
 package at.asitplus.wallet.lib.aries
 
-import at.asitplus.crypto.datatypes.jws.toJsonWebKey
 import at.asitplus.wallet.lib.agent.CryptoService
 import at.asitplus.wallet.lib.agent.DefaultCryptoService
 import at.asitplus.wallet.lib.agent.Holder
@@ -52,30 +51,18 @@
         oobInvitation.shouldBeInstanceOf<InternalNextMessage.SendAndWrap>()
         val invitationMessage = oobInvitation.message
 
-<<<<<<< HEAD
-        val parsedInvitation = holderProtocol.parseMessage(invitationMessage, issuerCryptoService.jsonWebKey)
-        parsedInvitation.shouldBeInstanceOf<InternalNextMessage.SendAndWrap>()
-        val requestCredential = parsedInvitation.message
-
-        val parsedRequestCredential = issuerProtocol.parseMessage(requestCredential, holderCryptoService.jsonWebKey)
-        parsedRequestCredential.shouldBeInstanceOf<InternalNextMessage.SendAndWrap>()
-        val issueCredential = parsedRequestCredential.message
-
-        val parsedIssueCredential = holderProtocol.parseMessage(issueCredential, issuerCryptoService.jsonWebKey)
-=======
         val parsedInvitation =
-            holderProtocol.parseMessage(invitationMessage, issuerCryptoService.toPublicKey().toJsonWebKey())
+            holderProtocol.parseMessage(invitationMessage, issuerCryptoService.jsonWebKey)
         parsedInvitation.shouldBeInstanceOf<InternalNextMessage.SendAndWrap>()
         val requestCredential = parsedInvitation.message
 
         val parsedRequestCredential =
-            issuerProtocol.parseMessage(requestCredential, holderCryptoService.toPublicKey().toJsonWebKey())
+            issuerProtocol.parseMessage(requestCredential, holderCryptoService.jsonWebKey)
         parsedRequestCredential.shouldBeInstanceOf<InternalNextMessage.SendAndWrap>()
         val issueCredential = parsedRequestCredential.message
 
         val parsedIssueCredential =
-            holderProtocol.parseMessage(issueCredential, issuerCryptoService.toPublicKey().toJsonWebKey())
->>>>>>> cd329850
+            holderProtocol.parseMessage(issueCredential, issuerCryptoService.jsonWebKey)
         parsedIssueCredential.shouldBeInstanceOf<InternalNextMessage.Finished>()
 
         val issuedCredential = parsedIssueCredential.lastMessage
@@ -91,12 +78,8 @@
         parsedRequestCredential.shouldBeInstanceOf<InternalNextMessage.SendAndWrap>()
         val issueCredential = parsedRequestCredential.message
 
-<<<<<<< HEAD
-        val parsedIssueCredential = holderProtocol.parseMessage(issueCredential, issuerCryptoService.jsonWebKey)
-=======
         val parsedIssueCredential =
-            holderProtocol.parseMessage(issueCredential, issuerCryptoService.toPublicKey().toJsonWebKey())
->>>>>>> cd329850
+            holderProtocol.parseMessage(issueCredential, issuerCryptoService.jsonWebKey)
         parsedIssueCredential.shouldBeInstanceOf<InternalNextMessage.Finished>()
 
         val issuedCredential = parsedIssueCredential.lastMessage
@@ -120,12 +103,8 @@
         oobInvitation.shouldBeInstanceOf<InternalNextMessage.SendAndWrap>()
         val invitationMessage = oobInvitation.message
 
-<<<<<<< HEAD
-        val parsedInvitation = holderProtocol.parseMessage(invitationMessage, issuerCryptoService.jsonWebKey)
-=======
         val parsedInvitation =
-            holderProtocol.parseMessage(invitationMessage, issuerCryptoService.toPublicKey().toJsonWebKey())
->>>>>>> cd329850
+            holderProtocol.parseMessage(invitationMessage, issuerCryptoService.jsonWebKey)
         parsedInvitation.shouldBeInstanceOf<InternalNextMessage.SendAndWrap>()
         val requestCredential = parsedInvitation.message
 
