--- conflicted
+++ resolved
@@ -15,15 +15,7 @@
 kotlin.native.ignoreDisabledTargets=true
 kotlin.experimental.tryK2=false
 
-<<<<<<< HEAD
-
-# workaround dokka bug (need to wait for next snapshot build)
-org.jetbrains.dokka.classpath.excludePlatformDependencyFiles=true
-
-artifactVersion = 3.5.0
-=======
 artifactVersion = 3.6.0
->>>>>>> c2987921
 jdk.version=17
 
 #just in case we add resources
