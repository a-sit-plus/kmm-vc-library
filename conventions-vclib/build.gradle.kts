import java.io.FileInputStream
import java.util.*

plugins {
    `kotlin-dsl`
    idea
}
group = "at.asitplus.gradle"

dependencies {
    api("at.asitplus.gradle:conventions")
}

repositories {
    maven("https://maven.pkg.jetbrains.space/kotlin/p/dokka/dev")
    mavenCentral()
    gradlePluginPortal()
}
<<<<<<< HEAD

=======
>>>>>>> cd329850

gradlePlugin {
    plugins.register("vclib-conventions") {
        id = "at.asitplus.gradle.vclib-conventions"
        implementationClass = "at.asitplus.gradle.VcLibConventions"
    }
}<|MERGE_RESOLUTION|>--- conflicted
+++ resolved
@@ -16,10 +16,6 @@
     mavenCentral()
     gradlePluginPortal()
 }
-<<<<<<< HEAD
-
-=======
->>>>>>> cd329850
 
 gradlePlugin {
     plugins.register("vclib-conventions") {
